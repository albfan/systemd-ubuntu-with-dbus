--- conflicted
+++ resolved
@@ -1,4 +1,3 @@
-<<<<<<< HEAD
 systemd (208-2) experimental; urgency=medium
 
   [ Sjoerd Simons ]
@@ -46,7 +45,7 @@
   * Explain patch management in debian/README.source.
 
  -- Michael Biebl <biebl@debian.org>  Mon, 28 Apr 2014 00:22:57 +0200
-=======
+
 systemd (204-12) unstable; urgency=medium
 
   [ Martin Pitt ]
@@ -59,7 +58,6 @@
     enough reportbug version is available.
 
  -- Michael Biebl <biebl@debian.org>  Wed, 25 Jun 2014 10:55:12 +0200
->>>>>>> 4dec1365
 
 systemd (204-11) unstable; urgency=medium
 
