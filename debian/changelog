<<<<<<< HEAD
systemd (208-2tanglu1) staging; urgency=medium
=======
systemd (208-6) UNRELEASED; urgency=medium
>>>>>>> 434cc1ae

  * Merge with Debian experimental, remaining changes:
    - Make systemd and systemd-sysv required packages
    - Enable persistent journald logging
    - Map SysV runlevel S to basic.target, not sysinit.target.
  * Add v208-stable patch series.
    - Update Debian patches to apply on top of v208-stable.

 -- Jon Severinsson <jon@severinsson.net>  Sat, 28 Jun 2014 16:00:00 +0200

systemd (208-5) experimental; urgency=medium

  * Merge changes from unstable branch.

 -- Michael Biebl <biebl@debian.org>  Sat, 28 Jun 2014 13:41:32 +0200

systemd (208-4) experimental; urgency=medium

  * Merge changes from unstable branch.
  * Drop alternative dependency on systemd-shim in libpam-systemd. The
    systemd-shim package no longer provides an environment to run
    systemd-logind standalone. See #752939 for further details.

 -- Michael Biebl <biebl@debian.org>  Sat, 28 Jun 2014 01:22:11 +0200

systemd (208-3) experimental; urgency=medium

  * Merge changes from unstable branch.

 -- Michael Biebl <biebl@debian.org>  Wed, 25 Jun 2014 11:29:07 +0200

systemd (208-2) experimental; urgency=medium

  [ Sjoerd Simons ]
  * Don't stop a running user manager from garbage collecting the users. Fixes
    long shutdown times when using a systemd user session

  [ Michael Stapelberg ]
  * Fix bug-script: “systemctl dump” is now “systemd-analyze dump”
    (Closes: #748311)

  [ Michael Biebl ]
  * Merge changes from unstable branch.
  * Cherry-pick upstream fixes to make sd_session_get_vt() actually work.

 -- Michael Biebl <biebl@debian.org>  Tue, 24 Jun 2014 17:45:26 +0200

systemd (208-1tanglu1) staging; urgency=medium

  * Merge with Debian experimental, remaining changes:
    - Make systemd and systemd-sysv required packages
    - Enable persistent journald logging
    - Map SysV runlevel S to basic.target, not sysinit.target.

 -- Jon Severinsson <jon@severinsson.net>  Mon, 28 Apr 2014 15:00:00 +0200

systemd (208-1) experimental; urgency=medium

  [ Michael Biebl ]
  * New upstream release. (Closes: #729566)
  * Update patches.
  * Update symbols files for libsystemd-journal and libsystemd-login.
  * Install new files and remove the ones we don't use.
  * Install zsh completion files. (Closes: #717540)
  * Create a compat symlink /etc/sysctl.d/99-sysctl.conf as systemd-sysctl no
    longer reads /etc/sysctl.conf.
  * Bump Build-Depends on kmod to (>= 14).
  * Bump Build-Depends on libcryptsetup-dev to (>= 2:1.6.0) for tcrypt
    support.
  * Make kmod-static-nodes.service check for the kmod binary since we don't
    want a hard dependency on kmod e.g. for container installations.
  * Disable various features which aren't required for the udeb build.
  * Move new sd_pid_get_slice and sd_session_get_vt man pages into
    libsystemd-login-dev.
  * Make no-patch-numbers the default for gbp-pq.
  * Adjust systemd-user pam config file for Debian.
    This pam config file is used by libpam-systemd/systemd-logind when
    launching systemd user instances.
  * Drop patches to make logind D-Bus activatable. The cgroup handling has
    been reworked in v205 and logind no longer creates cgroup hierarchies on
    its own. That means that the standalone logind is no longer functional
    without support from systemd (or an equivalent cgroup manager).

  [ Martin Pitt ]
  * Explain patch management in debian/README.source.

 -- Michael Biebl <biebl@debian.org>  Mon, 28 Apr 2014 00:22:57 +0200

systemd (204-14) unstable; urgency=medium

  * Fix SIGABRT in insserv generator caused by incorrect usage of strcat().
    (Closes: #752992)
  * Mark -dev packages as Multi-Arch: same. (Closes: #720017)

 -- Michael Biebl <biebl@debian.org>  Sat, 28 Jun 2014 13:22:43 +0200

systemd (204-13) unstable; urgency=medium

  * Switch back to load the sg module via the kmod builtin. The problem was
    not that the kmod builtin is faster then modprobe but rather the incorrect
    usage of the "=" assignment operator. We need to use "+=" here, so the sg
    module is loaded in addition to other scsi modules, which are loaded via
    the modalias rule. Thanks to Tommaso Colombo for the analysis.
  * Cherry-pick upstream fix which prevents systemd from entering an infinite
    loop when trying to break an ordering cycle. (Closes: #752259)
  * Update insserv generator to not create any drop-in files for services
    where the corresponding SysV init script does not exist.
  * Drop the check for /sys/kernel/uevent_helper from postinst and the SysV
    init script and do not unconditionally overwrite it in the initramfs hook.
    Since a long time now udev has been using the netlink interface to
    communicate with the kernel and with Linux 3.16 it is possible to disable
    CONFIG_UEVENT_HELPER completely. (Closes: #752742)

 -- Michael Biebl <biebl@debian.org>  Sat, 28 Jun 2014 00:01:16 +0200

systemd (204-12) unstable; urgency=medium

  [ Martin Pitt ]
  * Change the sg loading rule (for Debian #657948) back to using modprobe.
    kmod is too fast and then sg races with sd, causing the latter to not see
    SCSI disks.  (Closes: #752591, #752605)

  [ Michael Biebl ]
  * Update udev bug-script to attach instead of paste extra info if a new
    enough reportbug version is available.

 -- Michael Biebl <biebl@debian.org>  Wed, 25 Jun 2014 10:55:12 +0200

systemd (204-11) unstable; urgency=medium

  [ Martin Pitt ]
  * Explain patch management in debian/README.source. (Closes: #739113)
  * Replace "Always probe cpu support drivers" patch with cherry-picked
    upstream fix which is more general.
  * Advertise hibernation only if there's enough free swap. Patches backported
    from current upstream. (LP: #1313522)
  * Fix typo in sg loading rule to make it actually work.

  [ Michael Biebl ]
  * Make no-patch-numbers the default for gbp-pq.
  * Cherry-pick upstream fix to properly handle multiline syslog messages.
    (Closes: #746351)
  * Cherry-pick upstream fix for libudev which fixes a memleak in
    parent_add_child().
  * Drop "-b debian" from Vcs-Git since we use the master branch for
    packaging now.
  * Drop Conflicts: sysvinit (<< 2.88dsf-44~) from systemd-sysv since this
    breaks dist-upgrades from wheezy when switching from sysvinit to
    systemd-sysv as default init. While downgrading the Pre-Depends in
    sysvinit would have been an alternative, dropping the Conflicts and only
    keeping the Replaces was deemed the lesser evil. (Closes: #748355)
  * Use Conflicts instead of Breaks against sysvinit-core. This avoids
    /sbin/init going missing when switching from systemd-sysv to sysvinit.
    While at it, add a Replaces: upstart. (Closes: #751589)
  * Make the SysV compat tools try both /run/initctl and /dev/initctl. This
    makes them usable under sysvinit as PID 1 without requiring any symlinks.
  * Various ifupdown integration fixes
    - Use DefaultDependencies=no in ifup@.service so the service can be
      started as early as possible.
    - Create the ifupdown runtime directory in ifup@.service as we can no
      longer rely on the networking service to do that for us.
    - Don't stop ifup@.service on shutdown but let the networking service take
      care of stopping all hotplugged interfaces.
    - Only start ifup@.service for interfaces configured as allow-hotplug.

  [ Michael Stapelberg ]
  * Clarify that “systemd” does not influence init whereas “systemd-sysv” does
    (Closes: #747741)

  [ Ansgar Burchardt ]
  * Don't use "set +e; set +u" unconditionally in the lsb init-functions hook
    as this might change the behaviour of existing SysV init scripts.
    (Closes: #751472)

 -- Michael Biebl <biebl@debian.org>  Tue, 24 Jun 2014 17:03:43 +0200

systemd (204-10) unstable; urgency=medium

  * In the udeb's udev.startup, make sure that /dev/pts exists.
  * systemd-logind-launch: Set the #files ulimit, for unprivileged LXC
    containers.
  * Drop udev.NEWS, it only applies to pre-squeeze.
  * Remove /var/log/udev on purge.
  * Always probe cpu support drivers. (LP #1207705)
  * On Dell PowerEdge systems, the iDRAC7 and later support a USB Virtual NIC
    for management. Name this interface "idrac" to avoid confusion with "real"
    network interfaces.
  * Drop numerical prefixes from patches, to avoid future diff noise when
    removing, cherry-picking, and merging patches. From now on, always use
    "gbp-pq export --no-patch-numbers" to update them.

 -- Martin Pitt <mpitt@debian.org>  Sun, 27 Apr 2014 11:53:52 +0200

systemd (204-9) unstable; urgency=medium

  * The "Flemish Beef and Beer Stew" release.

  [ Steve Langasek ]
  * Do proper refcounting of the PAM module package on prerm, so that we
    don't drop the module from the PAM config when uninstalling a
    foreign-arch package.  Related to Ubuntu bug #1295521.

  [ Martin Pitt ]
  * debian/udev.udev-finish.upstart: Fix path to tmp-rules,
    debian/extra/rule_generator.functions creates them in /run/udev/.
  * rules: Remove the kernel-install bits; we don't want that in Debian and
    thus it shouldn't appear in dh_install --list-missing output.
  * Ship sd-shutdown.h in libsystemd-daemon-dev.
  * Run dh_install with --fail-missing, to avoid forgetting files when we move
    to new versions.
  * Mount /dev/pts with the correct permissions in the udev, to avoid needing
    pt_chown (not available on all architectures). Thanks Adam Conrad.
  * Add new block of Windows Azure ethernet hardware address to
    75-persistent-net-generator.rules. (LP: #1274348, Closes: #739018)
  * Drop our Debian specific 60-persistent-storage{,-tape}.rules and use the
    upstream rules. They are compatible and do a superset of the
    functionality. (Closes: #645466)
  * Drop our Debian specific 80-drivers.rules and use the upstream rules with
    a patch for the sg module (see #657948). These now stop calling modprobe
    and use the kmod builtin, giving some nice boot speed improvement.
    (Closes: #717404)
  * Drop our Debian specific 50-udev-default.rules and 91-permissions.rules
    and use the upstream rules with a patch for the remaining Debian specific
    default device permissions. Many thanks to Marco d'Itri for researching
    which Debian-specific rules are obsolete! Amongst other things, this now
    also reads the hwdb info for USB devices (Closes: #717405) and gets rid of
    some syntax errors (Closes: #706221)
  * Set default polling interval on removable devices as well, for kernels
    which have "block" built in instead of being a module. (Closes: #713877)
  * Make sd_login_monitor_new() work for logind without systemd.
  * Cherry-pick upstream fix for polkit permissions for rebooting with
    multiple sessions.
  * Kill /etc/udev/links.conf, create_static_nodes, and associated code. It's
    obsolete with devtmpfs (which is required now), and doesn't run with
    systemd or upstart anyway.
  * Drop unnecessary udev.dirs.
  * Add autopkgtests for smoke-testing logind, hostnamed, timedated, localed,
    and a compile/link/run test against libsystemd-login-dev.

  [ Marco d'Itri ]
  * preinst: check for all the system calls required by modern releases
    of udev. (Closes: #648325)
  * Updated fbdev-blacklist.conf for recent kernels.
  * Do not blacklist viafb because it is required on the OLPC XO-1.5.
    (Closes: #705792)
  * Remove write_cd_rules and the associated rules which create "persistent"
    symlinks for CD/DVD devices and replace them with more rules in
    60-cdrom_id, which will create symlinks for one at random among the
    devices installed. Since the common case is having a single device
    then everything will work out just fine most of the times...
    (Closes: #655924)
  * Fix write_net_rules for systemd and sysvinit users by copying the
    temporary rules from /run/udev/ to /etc/udev/. (Closes: #735563)
  * Do not install sysctl.d/50-default.conf because the systemd package
    should not change kernel policies, at least until it will become
    the only supported init system.

  [ Michael Stapelberg ]
  * Add systemd-dbg package, thanks Daniel Schaal (Closes: #742724).
  * Switch from gitpkg to git-buildpackage. Update README.source accordingly.
  * Make libpam-systemd depend on systemd-sysv | systemd-shim. Packages that
    need logind functionality should depend on libpam-systemd.

  [ Michael Biebl ]
  * Do not send potentially private fstab information without prior user
    confirmation. (Closes: #743158)
  * Add support for LSB facilities defined by insserv.
    Parse /etc/insserv.conf.d content and /etc/insserv.conf and generate
    systemd unit drop-in files to add corresponding dependencies. Also ship
    targets for the Debian specific $x-display-manager and
    $mail-transport-agent system facilities. (Closes: #690892)
  * Do not accidentally re-enable /var/tmp cleaning when migrating the TMPTIME
    setting from /etc/default/rcS. Fix up existing broken configurations.
    (Closes: #738862)

 -- Michael Biebl <biebl@debian.org>  Sat, 26 Apr 2014 21:37:29 +0200

systemd (204-8) unstable; urgency=low

  [ Michael Stapelberg ]
  * move manpages from systemd to libsystemd-*-dev as appropriate
    (Closes: #738723)
  * fix systemctl enable/disable/… error message “Failed to issue method call:
    No such file or directory” (the previous upload did actually not contain
    this fix due to a merge conflict) (Closes: #738843)
  * add explicit “Depends: sysv-rc” so that initscript’s “Depends: sysv-rc |
    file-rc” will not be satisfied with file-rc. We need the invoke-rc.d and
    update-rc.d from sysv-rc, file-rc’s doesn’t have support for systemd.
    (Closes: #739679)
  * set capabilities cap_dac_override,cap_sys_ptrace=ep for
    systemd-detect-virt, so that it works for unprivileged users.
    (Closes: #739699)
  * pam: Check $XDG_RUNTIME_DIR owner (Closes: #731300)
  * Ignore chkconfig headers entirely, they are often broken in Debian
    (Closes: #634472)

  [ Michael Biebl ]
  * do a one-time migration of RAMTMP= from /etc/default/rcS and
    /etc/default/tmpfs, i.e. enable tmp.mount (Closes: #738687)
  * Bump Standards-Version to 3.9.5.

 -- Michael Biebl <biebl@debian.org>  Wed, 19 Mar 2014 18:57:35 +0100

systemd (204-7tanglu1) staging; urgency=medium

  * Merge with Debian unstable, remaining changes:
    - Explicitly depend on newer libaudit
    - Make systemd and systemd-sysv required packages
    - Enable persistent journald logging
  * Map SysV runlevel S to basic.target, not sysinit.target.
    - Debian specific change, upstream does not map runlevel S to any target.

 -- Jon Severinsson <jon@severinsson.net>  Fri, 14 Feb 2014 10:00:00 +0100

systemd (204-7) unstable; urgency=low

  * fix systemctl enable/disable/… error message “Failed to issue method call:
    No such file or directory” (Closes: #734809)
  * bug-script: attach instead of paste extra info with reportbug ≥ 6.5.0
    (Closes: #722530)
  * add stage1 bootstrap support to avoid Build-Depends cycles (Thanks Daniel
    Schepler)
  * cherry-pick:
    order remote mounts from mountinfo before remote-fs.target (77009452cfd)
    (Closes: #719945)
    Fix CPUShares configuration option (ccd90a976dba) (Closes: #737156)
    fix reference in systemd-inhibit(1) (07b4b9b) (Closes: #738316)

 -- Michael Stapelberg <stapelberg@debian.org>  Tue, 11 Feb 2014 23:34:42 +0100

systemd (204-6tanglu2) staging; urgency=low

  * Enable persistent journald logging

 -- Matthias Klumpp <mak@debian.org>  Sun, 12 Jan 2014 18:14:26 +0100

systemd (204-6tanglu1) staging; urgency=low

  * Merge with Debian unstable, remaining changes:
    - Explicitly depend on newer libaudit
    - Make systemd and systemd-sysv required packages

 -- Matthias Klumpp <mak@debian.org>  Tue, 07 Jan 2014 12:08:34 +0100

systemd (204-6) unstable; urgency=low

  [ Michael Stapelberg ]
  * Run update-rc.d defaults before update-rc.d <enable|disable>
    (Closes: #722523)
  * preinst: preserve var-{lock,run}.mount when upgrading from 44 to 204
    (Closes: #723936)
  * fstab-generator: don’t rely on /usr being mounted in the initrd
    (Closes: #724797)
  * systemctl: mangle names when avoiding dbus (Closes: #723855)
  * allow group adm read access on /var/log/journal (Closes: #717386)
  * add systemd-journal group (Thanks Guido Günther) (Closes: #724668)
  * copy /etc/localtime instead of symlinking (Closes: #726256)
  * don’t try to start autovt units when not running with systemd as pid 1
    (Closes: #726466)
  * Add breaks/replaces for the new sysvinit-core package (Thanks Alf Gaida)
    (Closes: #733240)
  * Add myself to uploaders

  [ Tollef Fog Heen ]
  * Make 99-systemd.rules check for /run/systemd/systemd instead of the
    ill-named cgroups directory.

  [ Martin Pitt ]
  * debian/udev.upstart: Fix path to udevd, the /sbin/udevd compat symlink
    should go away at some point.
  * debian/udev-udeb.install: Add 64-btrfs.rules and 75-probe_mtd.rules, they
    are potentially useful in a d-i environment.
  * debian/shlibs.local: Drop libudev; this unnecessarily generates overly
    strict dependencies, the libudev ABI is stable.
  * debian/extra/rules/75-persistent-net-generator.rules: Add Ravello systems
    (LP: #1099278)

 -- Michael Stapelberg <stapelberg@debian.org>  Tue, 31 Dec 2013 14:39:44 +0100

systemd (204-5tanglu1) staging; urgency=low

  * Merge with Debian unstable, remaining changes:
    - Explicitly depend on newer libaudit
    - Make systemd and sysv-compat required packages

 -- Matthias Klumpp <mak@debian.org>  Sun, 01 Dec 2013 20:26:34 +0100

systemd (204-5) unstable; urgency=high

  * Cherry-pick 72fd713 from upstream which fixes insecure calling of polkit
    by avoiding a race condition in scraping /proc (CVE-2013-4327).
    Closes: #723713

 -- Michael Biebl <biebl@debian.org>  Mon, 23 Sep 2013 11:59:53 +0200

systemd (204-4tanglu1) staging; urgency=low

  * Merge with debian unstable, remaining changes:
    - mount /dev as devtmpfs, not tmpfs
    - Explicitly depend on newer libaudit
    - systemd is a required component

 -- Matthias Klumpp <mak@debian.org>  Tue, 17 Sep 2013 21:40:16 -0700

systemd (204-4) unstable; urgency=low

  * Add preinst check to abort udev upgrade if the currently running kernel
    lacks devtmpfs support. Since udev 176, devtmpfs is mandatory as udev no
    longer creates any device nodes itself. This only affects self-compiled
    kernels which now need CONFIG_DEVTMPFS=y.  Closes: #722580
  * Fix SysV init script to correctly mount a devtmpfs instead of tmpfs. This
    only affects users without an initramfs, which usually is responsible for
    mounting the devtmpfs.  Closes: #722604
  * Drop pre-squeeze upgrade code from maintainer scripts and simplify the
    various upgrade checks.
  * Suppress errors about unknown hwdb builtin. udev 196 introduced a new
    "hwdb" builtin which is not understood by the old udev daemon.
  * Add missing udeb line to shlibs.local. This ensures that udev-udeb gets a
    proper dependency on libudev1-udeb and not libudev1.  Closes: #722939
  * Remove udev-udeb dependency from libudev1-udeb to avoid a circular
    dependency between the two packages. This dependency was copied over from
    the old udev-gtk-udeb package and no longer makes any sense since
    libudev1-udeb only contains a library nowadays.

 -- Michael Biebl <biebl@debian.org>  Wed, 18 Sep 2013 00:05:21 +0200

systemd (204-3) unstable; urgency=low

  [ Michael Biebl ]
  * Upload to unstable.
  * Use /bin/bash in debug-shell.service as Debian doesn't have /sbin/sushell.
  * Only import net.ifaces cmdline property for network devices.
  * Generate strict dependencies between the binary packages using a
    shlibs.local file and add an explicit versioned dependency on
    libsystemd-login0 to systemd to ensure packages are upgraded in sync.
    Closes: #719444
  * Drop obsolete Replaces: libudev0 from udev package.
  * Use correct paths for various binaries, like /sbin/quotaon, which are
    installed in / and not /usr in Debian.  Closes: #721347
  * Don't install kernel-install(8) man page since we don't install the
    corresponding binary either.  Closes: #722180
  * Cherry-pick upstream fixes to make switching runlevels and starting
    reboot via ctrl-alt-del more robust.
  * Cherry-pick upstream fix to properly apply ACLs to Journal files.
    Closes: #717863

  [ Michael Stapelberg ]
  * Make systemctl enable|disable call update-rc.d for SysV init scripts.
    Closes: #709780
  * Don't mount /tmp as tmpfs by default and make it possible to enable this
    feature via "systemctl enable tmp.mount".  Closes: #718906

  [ Daniel Schaal ]
  * Add bug-script to systemd and udev.  Closes: #711245

  [ Ondrej Balaz ]
  * Recognize discard option in /etc/crypttab.  Closes: #719167

 -- Michael Biebl <biebl@debian.org>  Thu, 12 Sep 2013 00:13:11 +0200

systemd (204-2tanglu1) aequorea; urgency=low

  * Merge with debian experimental, remaining changes:
    - mount /dev as devtmpfs, not tmpfs
    - Adjust maintscript version-numbers to Tanglu packaging
    - systemd is a required component

 -- Philip Muškovac <yofel@kubuntu.org>  Sat, 27 Jul 2013 14:12:08 +0200

systemd (204-2) experimental; urgency=low

  [ Daniel Schaal ]
  * Enable verbose build logs.  Closes: #717465
  * Add handling of Message Catalog files to provide additional information
    for log entries.  Closes: #717427
  * Remove leftover symlink to debian-enable-units.service.  Closes: #717349

  [ Michael Stapelberg ]
  * Install 50-firmware.rules in the initramfs and udeb.  Closes: #717635

  [ Michael Biebl ]
  * Don't pass static start priorities to dh_installinit anymore.
  * Switch the hwdb trigger to interest-noawait.
  * Remove obsolete support for configurable udev root from initramfs.
  * Bind ifup@.service to the network device. This ensures that ifdown is run
    when the device is removed and the service is stopped.
    Closes: #660861, #703033
  * Bump Standards-Version to 3.9.4. No further changes.
  * Add Breaks against consolekit (<< 0.4.6-1) for udev-acl.  Closes: #717385
  * Make all packages Priority: optional, with the exception of udev and
    libudev1, which remain Priority: important, and systemd-sysv, which
    remains Priority: extra due to the conflict with sysvinit.
    Closes: #717365
  * Restart systemd-logind.service on upgrades due to changes in the
    CreateSession D-Bus API between v44 and v204.  Closes: #717403

 -- Michael Biebl <biebl@debian.org>  Wed, 24 Jul 2013 23:47:59 +0200

systemd (204-1) experimental; urgency=low

  * New upstream release.  Closes: #675175, #675177
    - In v183 the udev sources have been merged into the systemd source tree.
      As a result, the udev binary packages will now be built from the systemd
      source package. To align the version numbers 139 releases were skipped.
    - For a complete list of changes, please refer to the NEWS file.
  * Add Marco to Uploaders.
  * Drop Suggests on the various python packages from systemd. The
    systemd-analyze tool has been reimplemented in C.
  * Add binary packages as found in the udev 175-7.2 source package.
  * Wrap dependencies for better readability.
  * Drop hard-coded Depends on libglib2.0-0 from gir1.2-gudev-1.0.
  * Drop old Conflicts, Replaces and Breaks, which are no longer necessary.
  * Make libgudev-1.0-dev depend on gir1.2-gudev-1.0 as per GObject
    introspection mini-policy.  Closes: #691313
  * The hwdb builtin has replaced pci-db and usb-db in udev. Drop the
    Recommends on pciutils and usbutils accordingly.
  * Drop our faketime hack. Upstream uses a custom xsl style sheet now to
    generate the man pages which no longer embeds the build date.
  * Add Depends on libpam-runtime (>= 1.0.1-6) to libpam-systemd as we are
    using pam-auth-update.
  * Explicitly set Section and Priority for the udev binary package.
  * Update Build-Depends:
    - Drop libudev-dev, no longer required.
    - Add gtk-doc-tools and libglib2.0-doc for the API documentation in
      libudev and libgudev.
    - Add libgirepository1.0-dev and gobject-introspection for GObject
      introspection support in libgudev.
    - Add libgcrypt11-dev for encryption support in the journal.
    - Add libblkid-dev for the blkid udev builtin.
  * Use gir dh addon to ensure ${gir:Depends} is properly set.
  * Rename libudev0 → libudev1 for the SONAME bump.
  * Update symbols files. libudev now uses symbols versioning as the other
    libsystemd libraries. The libgudev-1.0-0 symbols file has been copied from
    the old udev package.
  * Run gtkdocize on autoreconf.
  * Enable python bindings for the systemd libraries and ship them in a new
    package named python-systemd.
  * Tighten Depends on libsystemd-id128-dev for libsystemd-journal-dev as per
    libsystemd-journal.pc.
  * Remove obsolete bash-completion scripts on upgrades. Nowadays they are
    installed in /usr/share/bash-completion/completions.
  * Rename conffiles for logind and journald.
  * Rename udev-gtk-udeb → libudev1-udeb to better reflect its actual contents.
  * Build two flavours: a regular build and one for the udev udebs with
    reduced features/dependencies.
  * Create a few compat symlinks for the udev package, most notably
    /sbin/udevadm and /sbin/udevd.
  * Remove the dpkg-triggered debian-enable-units script. This was a temporary
    workaround for wheezy. Packages should use dh-systemd now to properly
    integrate service files with systemd.
  * Update debian/copyright using the machine-readable copyright format 1.0.
  * Integrate changes from udev 175-7 and acknowledge the 175-7.1 and 175-7.2
    non-maintainer uploads.
  * Keep the old persistent network interface naming scheme for now and make
    the new one opt-in via net.ifnames=1 on the kernel command line.
  * Drop the obsolete udev-mtab SysV init script and properly clean up on
    upgrades.
  * Simplify the udev SysV init script and remove experimental and obsolete
    features.
  * Revert upstream commits which dropped support for distro specific
    features and config files.
  * Make logind, hostnamed, localed and timedated D-Bus activatable and
    usable when systemd is not running.
  * Store hwdb binary database in /lib/udev, not /etc/udev. Create the file on
    install and upgrades.
  * Provide a dpkg file trigger for hwdb, so the database is automatically
    updated when packages install files into /lib/udev/hwdb.d.

 -- Michael Biebl <biebl@debian.org>  Fri, 19 Jul 2013 00:32:36 +0200

systemd (44-12) unstable; urgency=low

  * Cherry-pick e17187 from upstream to fix build failures with newer glibc
    where the clock_* symbols have been moved from librt to libc.
    Closes: #701364
  * If the new init-system-helpers package is installed, make the
    debian-enable-units script a no-op. The auto-enabler was meant as a
    temporary workaround and will be removed once all packages use the new
    helper.
  * Update the checks which test if systemd is the active init. The
    recommended check is [ -d /run/systemd/system ] as this will also work
    with a standalone systemd-logind.
  * Set Maintainer to pkg-systemd-maintainers@lists.alioth.debian.org. Add
    Tollef and myself as Uploaders.
  * Stop building the GUI bits. They have been split into a separate source
    package called systemd-ui.

 -- Michael Biebl <biebl@debian.org>  Thu, 20 Jun 2013 01:32:16 +0200

systemd (204-0tanglu2) aequorea; urgency=low

  * Adjust maintscript version-numbers to Tanglu packaging
  * Remove obsolete udev-mtab init-script
    - Thanks to Michael Biebl for the hint!

 -- Matthias Klumpp <mak@debian.org>  Fri, 19 Jul 2013 18:54:49 +0200

systemd (204-0tanglu1) aequorea; urgency=low

  * New upstream release

 -- Matthias Klumpp <mak@debian.org>  Fri, 28 Jun 2013 22:48:52 +0200

systemd (201-0tanglu4) aequorea; urgency=low

  * Make sure debian-fixup.service runs after systemd-remount-fs.service,
     which has been renamed.

 -- Matthias Klumpp <mak@debian.org>  Thu, 23 May 2013 22:28:45 +0200

systemd (201-0tanglu3) aequorea; urgency=low

  * debian/extra/udev.startup: Mount /dev as devtmpfs instead of tmpfs

 -- Philip MuÃ…Â¡kovac <yofel@kubuntu.org>  Tue, 21 May 2013 01:47:17 +0200

systemd (201-0tanglu2) aequorea; urgency=low

  * Make systemd a required component

 -- Matthias Klumpp <mak@debian.org>  Sat, 27 Apr 2013 22:55:46 +0200

systemd (201-0tanglu1) aequorea; urgency=low

  * Build for Tanglu, adjusting dependencies

 -- Matthias Klumpp <mak@debian.org>  Tue, 23 Apr 2013 20:16:45 +0200

systemd (44-11) unstable; urgency=low

  * Team upload.
  * Run debian-enable-units.service after sysinit.target to ensure our tmp
    files aren't nuked by systemd-tmpfiles.
  * The mountoverflowtmp SysV init script no longer exists so remove that
    from remount-rootfs.service to avoid an unnecessary diff to upstream.
  * Do not fail on purge if /var/lib/systemd is empty and has been removed
    by dpkg.

 -- Michael Biebl <biebl@debian.org>  Wed, 13 Mar 2013 08:03:06 +0100

systemd (44-10) unstable; urgency=low

  * Team upload.
  * Using the return code of "systemctl is-enabled" to determine whether we
    enable a service or not is unreliable since it also returns a non-zero
    exit code for masked services. As we don't want to enable masked services,
    grep for the string "disabled" instead.

 -- Michael Biebl <biebl@debian.org>  Fri, 15 Feb 2013 17:01:24 +0100

systemd (44-9) unstable; urgency=low

  * Team upload.
  * Fix typo in systemd.socket man page.  Closes: #700038
  * Use color specification in "systemctl dot" which is actually
    understood by dot.  Closes: #643689
  * Fix mounting of remote filesystems like NFS.  Closes: #673309
  * Use a file trigger to automatically enable service and socket units. A lot
    of packages simply install systemd units but do not enable them. As a
    result they will be inactive after the next boot. This is a workaround for
    wheezy which will be removed again in jessie.  Closes: #692150

 -- Michael Biebl <biebl@debian.org>  Fri, 15 Feb 2013 13:35:39 +0100

systemd (44-8) unstable; urgency=low

  * Team upload.
  * Use comment=systemd.* syntax in systemd.mount man page. The
    mount/util-linux version in wheezy is not recent enough to support the new
    x-systemd* syntax. Closes: #697141
  * Don't enable persistent storage of journal log files. The journal in v44
    is not yet mature enough.

 -- Michael Biebl <biebl@debian.org>  Sat, 19 Jan 2013 20:05:05 +0100

systemd (44-7) unstable; urgency=low

  * Fix a regression in the init-functions hook wrt reload handling that was
    introduced when dropping the X-Interactive hack.  Closes: #696355

 -- Michael Biebl <biebl@debian.org>  Fri, 21 Dec 2012 00:00:12 +0100

systemd (44-6) unstable; urgency=low

  [ Michael Biebl ]
  * No longer ship the /sys directory in the systemd package since it is
    provided by base-files nowadays.
  * Don't run udev rules if systemd is not active.
  * Converting /var/run, /var/lock and /etc/mtab to symlinks is a one-time
    migration so don't run the debian-fixup script on every boot.

  [ Tollef Fog Heen ]
  * Prevent the systemd package from being removed if it's the active init
    system, since that doesn't work.

  [ Michael Biebl ]
  * Use a separate tmpfs for /run/lock (size 5M) and /run/user (size 100M).
    Those directories are user-writable which could lead to DoS by filling up
    /run.  Closes: #635131

 -- Michael Biebl <biebl@debian.org>  Sun, 16 Dec 2012 21:58:37 +0100

systemd (44-5) unstable; urgency=low

  * Team upload.

  [ Tollef Fog Heen ]
  * disable killing on entering START_PRE, START, thanks to Michael
    Stapelberg for patch.  This avoids killing VMs run through libvirt
    when restarting libvirtd.  Closes: #688635.
  * Avoid reloading services when shutting down, since that won't work and
    makes no sense.  Thanks to Michael Stapelberg for the patch.
    Closes: #635777.
  * Try to determine which init scripts support the reload action
    heuristically.  Closes: #686115, #650382.

  [ Michael Biebl ]
  * Update Vcs-* fields, the Git repository is hosted on alioth now. Set the
    default branch to "debian".
  * Avoid reload and (re)start requests during early boot which can lead to
    deadlocks.  Closes: #624599
  * Make systemd-cgroup work even if not all cgroup mounts are available on
    startup.  Closes: #690916
  * Fix typos in the systemd.path and systemd.unit man page.  Closes: #668344
  * Add watch file to track new upstream releases.

 -- Michael Biebl <biebl@debian.org>  Thu, 25 Oct 2012 21:41:23 +0200

systemd (44-4) unstable; urgency=low

  [ Michael Biebl ]
  * Override timestamp for man page building, thereby avoiding skew
    between architectures which caused problems for multi-arch.
    Closes: #680011

  [ Tollef Fog Heen ]
  * Move diversion removal from postinst to preinst.  Closes: #679728
  * Prevent the journal from crashing when running out of disk space.
    This is 499fb21 from upstream.  Closes: #668047.
  * Stop mounting a tmpfs on /media.  Closes: #665943

 -- Tollef Fog Heen <tfheen@debian.org>  Sun, 01 Jul 2012 08:17:50 +0200

systemd (44-3) unstable; urgency=low

  [ Michael Biebl ]
  * Bump to debhelper 9.
  * Convert to Multi-Arch: same where possible.  Closes: #676615

  [ Tollef Fog Heen ]
  * Cherry-pick d384c7 from upstream to stop journald from leaking
    memory.  Thanks to Andreas Henriksson for testing.  Closes: #677701
  * Ship lsb init script override/integration in /lib/lsb/init-functions.d
    rather than diverting /lib/lsb/init-functions itself.  Add appropriate
    Breaks to ensure upgrades happen.

 -- Tollef Fog Heen <tfheen@debian.org>  Fri, 29 Jun 2012 22:34:16 +0200

systemd (44-2) unstable; urgency=low

  [ Michael Biebl ]
  * Tighten the versions in the maintscript file
  * Ship the /sys directory in the package
  * Re-add workaround for non-interactive PAM sessions
  * Mask checkroot-bootclean (Closes: #670591)
  * Don't ignore errores in systemd-sysv postinst

  [ Tollef Fog Heen ]
  * Bring tmpfiles.d/tmp.conf in line with Debian defaults.  Closes: #675422
  * Make sure /run/sensigs.omit.d exists.
  * Add python-dbus and python-cairo to Suggests, for systemd-analyze.
    Closes: #672965

 -- Tollef Fog Heen <tfheen@debian.org>  Tue, 08 May 2012 18:04:22 +0200

systemd (44-1) unstable; urgency=low

  [ Tollef Fog Heen ]
  * New upstream version.
    - Backport 3492207: journal: PAGE_SIZE is not known on ppc and other
      archs
    - Backport 5a2a2a1: journal: react with immediate rotation to a couple
      of more errors
    - Backport 693ce21: util: never follow symlinks in rm_rf_children()
      Fixes CVE-2012-1174, closes: #664364
  * Drop output message from init-functions hook, it's pointless.
  * Only rmdir /lib/init/rw if it exists.
  * Explicitly order debian-fixup before sysinit.target to prevent a
    possible race condition with the creation of sockets.  Thanks to
    Michael Biebl for debugging this.
  * Always restart the initctl socket on upgrades, to mask sysvinit
    removing it.

  [ Michael Biebl ]
  * Remove workaround for non-interactive sessions from pam config again.
  * Create compat /dev/initctl symlink in case we are upgrading from a system
    running a newer version of sysvinit (using /run/initctl) and sysvinit is
    replaced with systemd-sysv during the upgrade. Closes: #663219
  * Install new man pages.
  * Build-Depend on valac (>= 0.12) instead of valac-0.12. Closes: #663323

 -- Tollef Fog Heen <tfheen@debian.org>  Tue, 03 Apr 2012 19:59:17 +0200

systemd (43-1) experimental; urgency=low

  [ Tollef Fog Heen ]
  * Target upload at experimental due to libkmod dependency
  * New upstream release
    - Update bash-completion for new verbs and arguments. Closes: #650739
    - Fixes local DoS (CVE-2012-1101).  Closes: #662029
    - No longer complains if the kernel lacks audit support.  Closes: #642503
  * Fix up git-to-source package conversion script which makes gitpkg
    happier.
  * Add libkmod-dev to build-depends
  * Add symlink from /bin/systemd to /lib/systemd/systemd.
  * Add --with-distro=debian to configure flags, due to no /etc/os-release
    yet.
  * Add new symbols for libsystemd-login0 to symbols file.
  * Install a tmpfiles.d file for the /dev/initctl → /run/initctl
    migration.  Closes: #657979
  * Disable coredump handling, it's not ready yet.
  * If /run is a symlink, don't try to do the /var/run → /run migration.
    Ditto for /var/lock → /run/lock.  Closes: #647495

  [ Michael Biebl ]
  * Add Build-Depends on liblzma-dev for journal log compression.
  * Add Build-Depends on libgee-dev, required to build systemadm.
  * Bump Standards-Version to 3.9.2. No further changes.
  * Add versioned Build-Depends on automake and autoconf to ensure we have
    recent enough versions. Closes: #657284
  * Add packages for libsystemd-journal and libsystemd-id128.
  * Update symbols file for libsystemd-login.
  * Update configure flags, use rootprefix instead of rootdir.
  * Copy intltool files instead of symlinking them.
  * Re-indent init-functions script.
  * Remove workarounds for services using X-Interactive. The LSB X-Interactive
    support turned out to be broken and has been removed upstream so we no
    longer need any special handling for those type of services.
  * Install new systemd-journalctl, systemd-cat and systemd-cgtop binaries.
  * Install /var/lib/systemd directory.
  * Install /var/log/journal directory where the journal files are stored
    persistently.
  * Setup systemd-journald to not read from /proc/kmsg (ImportKernel=no).
  * Avoid error messages from systemctl in postinst if systemd is not running
    by checking for /sys/fs/cgroup/systemd before executing systemctl.
    Closes: #642749
  * Stop installing lib-init-rw (auto)mount units and try to cleanup
    /lib/init/rw in postinst. Bump dependency on initscripts accordingly.
    Closes: #643699
  * Disable pam_systemd for non-interactive sessions to work around an issue
    with sudo.
  * Use new dh_installdeb maintscript facility to handle obsolete conffiles.
    Bump Build-Depends on debhelper accordingly.
  * Rename bash completion file systemctl-bash-completion.sh →
    systemd-bash-completion.sh.
  * Update /sbin/init symlink. The systemd binary was moved to $pkglibdir.

 -- Tollef Fog Heen <tfheen@debian.org>  Tue, 07 Feb 2012 21:36:34 +0100

systemd (37-1.1) unstable; urgency=low

  * Non-maintainer upload with Tollef's consent.
  * Remove --parallel to workaround a bug in automake 1.11.3 which doesn't
    generate parallel-safe build rules. Closes: #661842
  * Create a compat symlink /run/initctl → /dev/initctl to work with newer
    versions of sysvinit. Closes: #657979

 -- Michael Biebl <biebl@debian.org>  Sat, 03 Mar 2012 17:42:10 +0100

systemd (37-1) unstable; urgency=low

  [ Tollef Fog Heen ]
  * New upstream version
  * Change the type of the debian-fixup service to oneshot.
    Closes: #642961
  * Add ConditionPathIsDirectory to lib-init-rw.automount and
    lib-init-rw.mount so we only activate the unit if the directory
    exists.  Closes: #633059
  * If a sysv service exists in both rcS and rcN.d runlevels, drop the
    rcN.d ones to avoid loops.  Closes: #637037
  * Blacklist fuse init script, we do the same work already internally.
    Closes: #643700
  * Update README.Debian slightly for /run rather than /lib/init/rw

  [ Josh Triplett ]
  * Do a one-time migration of the $TMPTIME setting from /etc/default/rcS to
    /etc/tmpfiles.d/tmp.conf. If /etc/default/rcS has a TMPTIME setting of
    "infinite" or equivalent, migrate it to an /etc/tmpfiles.d/tmp.conf that
    overrides the default /usr/lib/tmpfiles.d/tmp.conf and avoids clearing
    /tmp.  Closes: #643698

 -- Tollef Fog Heen <tfheen@debian.org>  Wed, 28 Sep 2011 20:04:13 +0200

systemd (36-1) unstable; urgency=low

  [ Tollef Fog Heen ]
  * New upstream release. Closes: #634618
    - Various man page fixes. Closes: #623521
  * Add debian-fixup service that symlinks mtab to /proc/mounts and
    migrates /var/run and /var/lock to symlinks to /run

  [ Michael Biebl ]
  * Build for libnotify 0.7.
  * Bump Build-Depends on libudev to (>= 172).
  * Add Build-Depends on libacl1-dev. Required for building systemd-logind
    with ACL support.
  * Split libsystemd-login and libsystemd-daemon into separate binary
    packages.
  * As autoreconf doesn't like intltool, override dh_autoreconf and call
    intltoolize and autoreconf ourselves.
  * Add Build-Depends on intltool.
  * Do a one-time migration of the hwclock configuration. If UTC is set to
    "no" in /etc/default/rcS, create /etc/adjtime and add the "LOCAL" setting.
  * Remove /cgroup cleanup code from postinst.
  * Add Build-Depends on gperf.

 -- Tollef Fog Heen <tfheen@debian.org>  Wed, 14 Sep 2011 08:25:17 +0200

systemd (29-1) unstable; urgency=low

  [ Tollef Fog Heen ]
  * New upstream version, Closes: #630510
    - Includes typo fixes in documentation.  Closes: #623520
  * Fall back to the init script reload function if a native .service file
    doesn't know how to reload.  Closes: #628186
  * Add hard dependency on udev.  Closes: #627921

  [ Michael Biebl ]
  * hwclock-load.service is no longer installed, so we don't need to remove it
    anymore in debian/rules.
  * Install /usr/lib directory for binfmt.d, modules-load.d, tmpfiles.d and
    sysctl.d.
  * Remove obsolete conffiles from /etc/tmpfiles.d on upgrades. Those files
    are installed in /usr/lib/tmpfiles.d now.
  * Depend on util-linux (>= 2.19.1-2) which provides whole-disk locking
    support in fsck and remove our revert patch.
  * Don't choke when systemd was compiled with a different CAP_LAST_CAP then
    what it is run with. Patch cherry-picked from upstream Git.
    Closes: #628081
  * Enable dev-hugepages.automount and dev-mqueue.automount only when enabled
    in kernel. Patch cherry-picked from upstream Git.  Closes: #624522

 -- Tollef Fog Heen <tfheen@debian.org>  Wed, 08 Jun 2011 16:14:31 +0200

systemd (25-2) experimental; urgency=low

  * Handle downgrades more gracefully by removing diversion of
    /lib/lsb/init-functions on downgrades to << 25-1.
  * Cherry-pick a133bf10d09f788079b82f63faa7058a27ba310b from upstream,
    avoids assert when dumping properties.  Closes: #624094
  * Remove "local" in non-function context in init-functions wrapper.

 -- Tollef Fog Heen <tfheen@debian.org>  Wed, 27 Apr 2011 22:20:04 +0200

systemd (25-1) experimental; urgency=low

  * New upstream release, target experimental due to initscripts
    dependency.
    - Fixes where to look for locale config.  Closes: #619166
  * Depend on initscripts >= 2.88dsf-13.4 for /run transition.
  * Add Conflicts on klogd, since it doesn't work correctly with the
    kmg→/dev/log bridge.  Closes: #622555
  * Add suggests on Python for systemd-analyze.
  * Divert /lib/lsb/init-functions instead of (ab)using
    /etc/lsb-base-logging.sh for diverting calls to /etc/init.d/*
  * Remove obsolete conffile /etc/lsb-base-logging.sh.  Closes: #619093
  * Backport 3a90ae048233021833ae828c1fc6bf0eeab46197 from master:
    mkdir /run/systemd/system when starting up

 -- Tollef Fog Heen <tfheen@debian.org>  Sun, 24 Apr 2011 09:02:04 +0200

systemd (20-1) unstable; urgency=low

  * New upstream version
  * Install systemd-machine-id-setup
  * Call systemd-machine-id-setup in postinst
  * Cherry-pick b8a021c9e276adc9bed5ebfa39c3cab0077113c6 from upstream to
    prevent dbus assert error.
  * Enable TCP wrapper support.  Closes: #618409
  * Enable SELinux support.  Closes: #618412
  * Make getty start after Apache2 and OpenVPN (which are the only two
    known users of X-Interactive: yes).  Closes: #618419

 -- Tollef Fog Heen <tfheen@debian.org>  Fri, 11 Mar 2011 19:14:21 +0100

systemd (19-1) experimental; urgency=low

  * New upstream release
  * Add systemd-tmpfiles to systemd package.
  * Add ifup@.service for handling hotplugged interfaces from
    udev.  Closes: #610871
  * Mask mtab.service and udev-mtab.service as they are pointless when
    /etc/mtab is a symlink to /proc/mounts
  * Add breaks on lvm2 (<< 2.02.84-1) since older versions have udev rules
    that don't work well with systemd causing delays on bootup.

 -- Tollef Fog Heen <tfheen@debian.org>  Thu, 17 Feb 2011 07:36:22 +0100

systemd (17-1) experimental; urgency=low

  [ Tollef Fog Heen ]
  * New upstream release
  * Clarify ifupdown instructions in README.Debian somewhat.
    Closes: #613320
  * Silently skip masked services in lsb-base-logging.sh instead of
    failing.  Initial implementation by Michael Biebl.  Closes: #612551
  * Disable systemd-vconsole-setup.service for now.

  [ Michael Biebl ]
  * Bump build dependency on valac-0.10 to (>= 0.10.3).
  * Improve regex in lsb-base-logging.sh for X-Interactive scripts.
    Closes: #613325

 -- Tollef Fog Heen <tfheen@debian.org>  Wed, 16 Feb 2011 21:06:16 +0100

systemd (16-1) experimental; urgency=low

  [ Tollef Fog Heen ]
  * New upstream release.  Closes: #609611
  * Get rid of now obsolete patches that are upstream.
  * Use the built-in cryptsetup support in systemd, build-depend on
    libcryptsetup-dev (>= 2:1.2.0-1) to get a libcryptsetup in /lib.
  * Don't use systemctl redirect for init scripts with X-Interactive: true

  [ Michael Biebl ]
  * Update package description
  * Use v8 debhelper syntax
  * Make single-user mode work
  * Run hwclock-save.service on shutdown
  * Remove dependencies on legacy sysv mount scripts, as we use native
    mounting.

 -- Tollef Fog Heen <tfheen@debian.org>  Sun, 16 Jan 2011 11:04:13 +0100

systemd (15-1) UNRELEASED; urgency=low

  [ Tollef Fog Heen ]
  * New upstream version, thanks a lot to Michael Biebl for help with
    preparing this version.
    - This version handles cycle breaking better.  Closes: #609225
  * Add libaudit-dev to build-depends
  * /usr/share/systemd/session has been renamed to /usr/share/systemd/user
    upstream, adjust build system accordingly.
  * Remove -s from getty serial console invocation.
  * Add dependency on new util-linux to make sure /sbin/agetty exists
  * Don't mount /var/lock with gid=lock (Debian has no such group).
  * Document problem with ifupdown's /etc/network/run being a normal
    directory.

  [ Michael Biebl ]
  * Revert upstream change which requires libnotify 0.7 (not yet available in
    Debian).
  * Use dh-autoreconf for updating the build system.
  * Revert upstream commit which uses fsck -l (needs a newer version of
    util-linux).
  * Explicitly disable cryptsetup support to not accidentally pick up a
    libcryptsetup dependency in a tainted build environment, as the library
    is currently installed in /usr/lib.
  * Remove autogenerated man pages and vala C sources, so they are rebuilt.
  * Use native systemd mount support:
    - Use MountAuto=yes and SwapAuto=yes (default) in system.conf
    - Mask SysV init mount, check and cleanup scripts.
    - Create an alias (symlink) for checkroot (→ remount-rootfs.service) as
      synchronization point for SysV init scripts.
  * Mask x11-common, rmnologin, hostname, bootmisc and bootlogd.
  * Create an alias for procps (→ systemd-sysctl.service) and
    urandom (→ systemd-random-seed-load.service).
  * Create an alias for module-init-tools (→ systemd-modules-load.service) and
    a symlink from /etc/modules-load.d/modules.conf → /etc/modules.
  * Install lsb-base hook which redirects calls to SysV init scripts to
    systemctl: /etc/init.d/<foo> <action> → systemctl <action> <foo.service>
  * Install a (auto)mount unit to mount /lib/init/rw early during boot.

 -- Tollef Fog Heen <tfheen@debian.org>  Sat, 20 Nov 2010 09:28:01 +0100

systemd (11-2) UNRELEASED; urgency=low

  * Tighten depends from systemd-* on systemd to ensure they're upgraded
    in lockstep.  Thanks to Michael Biebl for the patch.
  * Add missing #DEBHELPER# token to libpam-systemd
  * Stop messing with runlevel5/multi-user.target symlink, this is handled
    correctly upstream.
  * Stop shipping /cgroup in the package.
  * Remove tmpwatch services, Debian doesn't have or use tmpwatch.
  * Make sure to enable GTK bits.
  * Ship password agent
  * Clean up cgroups properly on upgrades, thanks to Michael Biebl for the
    patch.  Closes: #599577

 -- Tollef Fog Heen <tfheen@debian.org>  Tue, 02 Nov 2010 21:47:10 +0100

systemd (11-1) experimental; urgency=low

  * New upstream version.  Closes: #597284
  * Add pam-auth-update calls to libpam-systemd's postinst and prerm
  * Make systemd-sysv depend on systemd
  * Now mounts the cgroup fs in /sys/fs/cgroup.  Closes: #595966
  * Add libnotify-dev to build-depends (needed for systemadm)

 -- Tollef Fog Heen <tfheen@debian.org>  Thu, 07 Oct 2010 22:01:19 +0200

systemd (8-2) experimental; urgency=low

  * Hardcode udev rules dir in configure call.
  * Remove README.source as it's no longer accurate.

 -- Tollef Fog Heen <tfheen@debian.org>  Mon, 30 Aug 2010 21:10:26 +0200

systemd (8-1) experimental; urgency=low

  * New upstream release
  * Only ship the top /cgroup
  * Pass --with-rootdir= to configure, to make it think / is / rather
    than //
  * Add PAM module package
  * Fix up dependencies in local-fs.target.  Closes: #594420
  * Move systemadm to its own package.  Closes: #588451
  * Update standards-version (no changes needed)
  * Update README.Debian to explain how to use systemd.
  * Add systemd-sysv package that provides /sbin/init and friends.

 -- Tollef Fog Heen <tfheen@debian.org>  Sat, 07 Aug 2010 07:31:38 +0200

systemd (0~git+20100605+dfd8ee-1) experimental; urgency=low

  * Initial release, upload to experimental.  Closes: #580814

 -- Tollef Fog Heen <tfheen@debian.org>  Fri, 30 Apr 2010 21:02:25 +0200<|MERGE_RESOLUTION|>--- conflicted
+++ resolved
@@ -1,8 +1,25 @@
-<<<<<<< HEAD
+systemd (208-5) experimental; urgency=medium
+
+  * Merge changes from unstable branch.
+
+ -- Michael Biebl <biebl@debian.org>  Sat, 28 Jun 2014 13:41:32 +0200
+
+systemd (208-4) experimental; urgency=medium
+
+  * Merge changes from unstable branch.
+  * Drop alternative dependency on systemd-shim in libpam-systemd. The
+    systemd-shim package no longer provides an environment to run
+    systemd-logind standalone. See #752939 for further details.
+
+ -- Michael Biebl <biebl@debian.org>  Sat, 28 Jun 2014 01:22:11 +0200
+
+systemd (208-3) experimental; urgency=medium
+
+  * Merge changes from unstable branch.
+
+ -- Michael Biebl <biebl@debian.org>  Wed, 25 Jun 2014 11:29:07 +0200
+
 systemd (208-2tanglu1) staging; urgency=medium
-=======
-systemd (208-6) UNRELEASED; urgency=medium
->>>>>>> 434cc1ae
 
   * Merge with Debian experimental, remaining changes:
     - Make systemd and systemd-sysv required packages
@@ -11,28 +28,7 @@
   * Add v208-stable patch series.
     - Update Debian patches to apply on top of v208-stable.
 
- -- Jon Severinsson <jon@severinsson.net>  Sat, 28 Jun 2014 16:00:00 +0200
-
-systemd (208-5) experimental; urgency=medium
-
-  * Merge changes from unstable branch.
-
- -- Michael Biebl <biebl@debian.org>  Sat, 28 Jun 2014 13:41:32 +0200
-
-systemd (208-4) experimental; urgency=medium
-
-  * Merge changes from unstable branch.
-  * Drop alternative dependency on systemd-shim in libpam-systemd. The
-    systemd-shim package no longer provides an environment to run
-    systemd-logind standalone. See #752939 for further details.
-
- -- Michael Biebl <biebl@debian.org>  Sat, 28 Jun 2014 01:22:11 +0200
-
-systemd (208-3) experimental; urgency=medium
-
-  * Merge changes from unstable branch.
-
- -- Michael Biebl <biebl@debian.org>  Wed, 25 Jun 2014 11:29:07 +0200
+ -- Jon Severinsson <jon@severinsson.net>  Wed, 25 Jun 2014 18:00:00 +0200
 
 systemd (208-2) experimental; urgency=medium
 
