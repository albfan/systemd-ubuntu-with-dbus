<<<<<<< HEAD
systemd (208-2) UNRELEASED; urgency=medium

  [ Sjoerd Simons ]
  * Don't stop a running user manager from garbage collecting the users. Fixes
    long shutdown times when using a systemd user session

  [ Michael Stapelberg ]
  * Fix bug-script: “systemctl dump” is now “systemd-analyze dump”
    (Closes: #748311)

 -- Sjoerd Simons <sjoerd@debian.org>  Tue, 29 Apr 2014 08:51:39 +0200

systemd (208-1) experimental; urgency=medium

  [ Michael Biebl ]
  * New upstream release. (Closes: #729566)
  * Update patches.
  * Update symbols files for libsystemd-journal and libsystemd-login.
  * Install new files and remove the ones we don't use.
  * Install zsh completion files. (Closes: #717540)
  * Create a compat symlink /etc/sysctl.d/99-sysctl.conf as systemd-sysctl no
    longer reads /etc/sysctl.conf.
  * Bump Build-Depends on kmod to (>= 14).
  * Bump Build-Depends on libcryptsetup-dev to (>= 2:1.6.0) for tcrypt
    support.
  * Make kmod-static-nodes.service check for the kmod binary since we don't
    want a hard dependency on kmod e.g. for container installations.
  * Disable various features which aren't required for the udeb build.
  * Move new sd_pid_get_slice and sd_session_get_vt man pages into
    libsystemd-login-dev.
  * Make no-patch-numbers the default for gbp-pq.
  * Adjust systemd-user pam config file for Debian.
    This pam config file is used by libpam-systemd/systemd-logind when
    launching systemd user instances.
  * Drop patches to make logind D-Bus activatable. The cgroup handling has
    been reworked in v205 and logind no longer creates cgroup hierarchies on
    its own. That means that the standalone logind is no longer functional
    without support from systemd (or an equivalent cgroup manager).

  [ Martin Pitt ]
  * Explain patch management in debian/README.source.

 -- Michael Biebl <biebl@debian.org>  Mon, 28 Apr 2014 00:22:57 +0200
=======
systemd (204-11) unstable; urgency=medium

  [ Martin Pitt ]
  * Explain patch management in debian/README.source. (Closes: #739113)
  * Replace "Always probe cpu support drivers" patch with cherry-picked
    upstream fix which is more general.
  * Advertise hibernation only if there's enough free swap. Patches backported
    from current upstream. (LP: #1313522)
  * Fix typo in sg loading rule to make it actually work.

  [ Michael Biebl ]
  * Make no-patch-numbers the default for gbp-pq.
  * Cherry-pick upstream fix to properly handle multiline syslog messages.
    (Closes: #746351)
  * Cherry-pick upstream fix for libudev which fixes a memleak in
    parent_add_child().
  * Drop "-b debian" from Vcs-Git since we use the master branch for
    packaging now.
  * Drop Conflicts: sysvinit (<< 2.88dsf-44~) from systemd-sysv since this
    breaks dist-upgrades from wheezy when switching from sysvinit to
    systemd-sysv as default init. While downgrading the Pre-Depends in
    sysvinit would have been an alternative, dropping the Conflicts and only
    keeping the Replaces was deemed the lesser evil. (Closes: #748355)
  * Use Conflicts instead of Breaks against sysvinit-core. This avoids
    /sbin/init going missing when switching from systemd-sysv to sysvinit.
    While at it, add a Replaces: upstart. (Closes: #751589)
  * Make the SysV compat tools try both /run/initctl and /dev/initctl. This
    makes them usable under sysvinit as PID 1 without requiring any symlinks.
  * Various ifupdown integration fixes
    - Use DefaultDependencies=no in ifup@.service so the service can be
      started as early as possible.
    - Create the ifupdown runtime directory in ifup@.service as we can no
      longer rely on the networking service to do that for us.
    - Don't stop ifup@.service on shutdown but let the networking service take
      care of stopping all hotplugged interfaces.
    - Only start ifup@.service for interfaces configured as allow-hotplug.

  [ Michael Stapelberg ]
  * Clarify that “systemd” does not influence init whereas “systemd-sysv” does
    (Closes: #747741)

  [ Ansgar Burchardt ]
  * Don't use "set +e; set +u" unconditionally in the lsb init-functions hook
    as this might change the behaviour of existing SysV init scripts.
    (Closes: #751472)

 -- Michael Biebl <biebl@debian.org>  Tue, 24 Jun 2014 17:03:43 +0200
>>>>>>> aca7206b

systemd (204-10) unstable; urgency=medium

  * In the udeb's udev.startup, make sure that /dev/pts exists.
  * systemd-logind-launch: Set the #files ulimit, for unprivileged LXC
    containers.
  * Drop udev.NEWS, it only applies to pre-squeeze.
  * Remove /var/log/udev on purge.
  * Always probe cpu support drivers. (LP #1207705)
  * On Dell PowerEdge systems, the iDRAC7 and later support a USB Virtual NIC
    for management. Name this interface "idrac" to avoid confusion with "real"
    network interfaces.
  * Drop numerical prefixes from patches, to avoid future diff noise when
    removing, cherry-picking, and merging patches. From now on, always use
    "gbp-pq export --no-patch-numbers" to update them.

 -- Martin Pitt <mpitt@debian.org>  Sun, 27 Apr 2014 11:53:52 +0200

systemd (204-9) unstable; urgency=medium

  * The "Flemish Beef and Beer Stew" release.

  [ Steve Langasek ]
  * Do proper refcounting of the PAM module package on prerm, so that we
    don't drop the module from the PAM config when uninstalling a
    foreign-arch package.  Related to Ubuntu bug #1295521.

  [ Martin Pitt ]
  * debian/udev.udev-finish.upstart: Fix path to tmp-rules,
    debian/extra/rule_generator.functions creates them in /run/udev/.
  * rules: Remove the kernel-install bits; we don't want that in Debian and
    thus it shouldn't appear in dh_install --list-missing output.
  * Ship sd-shutdown.h in libsystemd-daemon-dev.
  * Run dh_install with --fail-missing, to avoid forgetting files when we move
    to new versions.
  * Mount /dev/pts with the correct permissions in the udev, to avoid needing
    pt_chown (not available on all architectures). Thanks Adam Conrad.
  * Add new block of Windows Azure ethernet hardware address to
    75-persistent-net-generator.rules. (LP: #1274348, Closes: #739018)
  * Drop our Debian specific 60-persistent-storage{,-tape}.rules and use the
    upstream rules. They are compatible and do a superset of the
    functionality. (Closes: #645466)
  * Drop our Debian specific 80-drivers.rules and use the upstream rules with
    a patch for the sg module (see #657948). These now stop calling modprobe
    and use the kmod builtin, giving some nice boot speed improvement.
    (Closes: #717404)
  * Drop our Debian specific 50-udev-default.rules and 91-permissions.rules
    and use the upstream rules with a patch for the remaining Debian specific
    default device permissions. Many thanks to Marco d'Itri for researching
    which Debian-specific rules are obsolete! Amongst other things, this now
    also reads the hwdb info for USB devices (Closes: #717405) and gets rid of
    some syntax errors (Closes: #706221)
  * Set default polling interval on removable devices as well, for kernels
    which have "block" built in instead of being a module. (Closes: #713877)
  * Make sd_login_monitor_new() work for logind without systemd.
  * Cherry-pick upstream fix for polkit permissions for rebooting with
    multiple sessions.
  * Kill /etc/udev/links.conf, create_static_nodes, and associated code. It's
    obsolete with devtmpfs (which is required now), and doesn't run with
    systemd or upstart anyway.
  * Drop unnecessary udev.dirs.
  * Add autopkgtests for smoke-testing logind, hostnamed, timedated, localed,
    and a compile/link/run test against libsystemd-login-dev.

  [ Marco d'Itri ]
  * preinst: check for all the system calls required by modern releases
    of udev. (Closes: #648325)
  * Updated fbdev-blacklist.conf for recent kernels.
  * Do not blacklist viafb because it is required on the OLPC XO-1.5.
    (Closes: #705792)
  * Remove write_cd_rules and the associated rules which create "persistent"
    symlinks for CD/DVD devices and replace them with more rules in
    60-cdrom_id, which will create symlinks for one at random among the
    devices installed. Since the common case is having a single device
    then everything will work out just fine most of the times...
    (Closes: #655924)
  * Fix write_net_rules for systemd and sysvinit users by copying the
    temporary rules from /run/udev/ to /etc/udev/. (Closes: #735563)
  * Do not install sysctl.d/50-default.conf because the systemd package
    should not change kernel policies, at least until it will become
    the only supported init system.

  [ Michael Stapelberg ]
  * Add systemd-dbg package, thanks Daniel Schaal (Closes: #742724).
  * Switch from gitpkg to git-buildpackage. Update README.source accordingly.
  * Make libpam-systemd depend on systemd-sysv | systemd-shim. Packages that
    need logind functionality should depend on libpam-systemd.

  [ Michael Biebl ]
  * Do not send potentially private fstab information without prior user
    confirmation. (Closes: #743158)
  * Add support for LSB facilities defined by insserv.
    Parse /etc/insserv.conf.d content and /etc/insserv.conf and generate
    systemd unit drop-in files to add corresponding dependencies. Also ship
    targets for the Debian specific $x-display-manager and
    $mail-transport-agent system facilities. (Closes: #690892)
  * Do not accidentally re-enable /var/tmp cleaning when migrating the TMPTIME
    setting from /etc/default/rcS. Fix up existing broken configurations.
    (Closes: #738862)

 -- Michael Biebl <biebl@debian.org>  Sat, 26 Apr 2014 21:37:29 +0200

systemd (204-8) unstable; urgency=low

  [ Michael Stapelberg ]
  * move manpages from systemd to libsystemd-*-dev as appropriate
    (Closes: #738723)
  * fix systemctl enable/disable/… error message “Failed to issue method call:
    No such file or directory” (the previous upload did actually not contain
    this fix due to a merge conflict) (Closes: #738843)
  * add explicit “Depends: sysv-rc” so that initscript’s “Depends: sysv-rc |
    file-rc” will not be satisfied with file-rc. We need the invoke-rc.d and
    update-rc.d from sysv-rc, file-rc’s doesn’t have support for systemd.
    (Closes: #739679)
  * set capabilities cap_dac_override,cap_sys_ptrace=ep for
    systemd-detect-virt, so that it works for unprivileged users.
    (Closes: #739699)
  * pam: Check $XDG_RUNTIME_DIR owner (Closes: #731300)
  * Ignore chkconfig headers entirely, they are often broken in Debian
    (Closes: #634472)

  [ Michael Biebl ]
  * do a one-time migration of RAMTMP= from /etc/default/rcS and
    /etc/default/tmpfs, i.e. enable tmp.mount (Closes: #738687)
  * Bump Standards-Version to 3.9.5.

 -- Michael Biebl <biebl@debian.org>  Wed, 19 Mar 2014 18:57:35 +0100

systemd (204-7) unstable; urgency=low

  * fix systemctl enable/disable/… error message “Failed to issue method call:
    No such file or directory” (Closes: #734809)
  * bug-script: attach instead of paste extra info with reportbug ≥ 6.5.0
    (Closes: #722530)
  * add stage1 bootstrap support to avoid Build-Depends cycles (Thanks Daniel
    Schepler)
  * cherry-pick:
    order remote mounts from mountinfo before remote-fs.target (77009452cfd)
    (Closes: #719945)
    Fix CPUShares configuration option (ccd90a976dba) (Closes: #737156)
    fix reference in systemd-inhibit(1) (07b4b9b) (Closes: #738316)

 -- Michael Stapelberg <stapelberg@debian.org>  Tue, 11 Feb 2014 23:34:42 +0100

systemd (204-6) unstable; urgency=low

  [ Michael Stapelberg ]
  * Run update-rc.d defaults before update-rc.d <enable|disable>
    (Closes: #722523)
  * preinst: preserve var-{lock,run}.mount when upgrading from 44 to 204
    (Closes: #723936)
  * fstab-generator: don’t rely on /usr being mounted in the initrd
    (Closes: #724797)
  * systemctl: mangle names when avoiding dbus (Closes: #723855)
  * allow group adm read access on /var/log/journal (Closes: #717386)
  * add systemd-journal group (Thanks Guido Günther) (Closes: #724668)
  * copy /etc/localtime instead of symlinking (Closes: #726256)
  * don’t try to start autovt units when not running with systemd as pid 1
    (Closes: #726466)
  * Add breaks/replaces for the new sysvinit-core package (Thanks Alf Gaida)
    (Closes: #733240)
  * Add myself to uploaders

  [ Tollef Fog Heen ]
  * Make 99-systemd.rules check for /run/systemd/systemd instead of the
    ill-named cgroups directory.

  [ Martin Pitt ]
  * debian/udev.upstart: Fix path to udevd, the /sbin/udevd compat symlink
    should go away at some point.
  * debian/udev-udeb.install: Add 64-btrfs.rules and 75-probe_mtd.rules, they
    are potentially useful in a d-i environment.
  * debian/shlibs.local: Drop libudev; this unnecessarily generates overly
    strict dependencies, the libudev ABI is stable.
  * debian/extra/rules/75-persistent-net-generator.rules: Add Ravello systems
    (LP: #1099278)

 -- Michael Stapelberg <stapelberg@debian.org>  Tue, 31 Dec 2013 14:39:44 +0100

systemd (204-5) unstable; urgency=high

  * Cherry-pick 72fd713 from upstream which fixes insecure calling of polkit
    by avoiding a race condition in scraping /proc (CVE-2013-4327).
    Closes: #723713

 -- Michael Biebl <biebl@debian.org>  Mon, 23 Sep 2013 11:59:53 +0200

systemd (204-4) unstable; urgency=low

  * Add preinst check to abort udev upgrade if the currently running kernel
    lacks devtmpfs support. Since udev 176, devtmpfs is mandatory as udev no
    longer creates any device nodes itself. This only affects self-compiled
    kernels which now need CONFIG_DEVTMPFS=y.  Closes: #722580
  * Fix SysV init script to correctly mount a devtmpfs instead of tmpfs. This
    only affects users without an initramfs, which usually is responsible for
    mounting the devtmpfs.  Closes: #722604
  * Drop pre-squeeze upgrade code from maintainer scripts and simplify the
    various upgrade checks.
  * Suppress errors about unknown hwdb builtin. udev 196 introduced a new
    "hwdb" builtin which is not understood by the old udev daemon.
  * Add missing udeb line to shlibs.local. This ensures that udev-udeb gets a
    proper dependency on libudev1-udeb and not libudev1.  Closes: #722939
  * Remove udev-udeb dependency from libudev1-udeb to avoid a circular
    dependency between the two packages. This dependency was copied over from
    the old udev-gtk-udeb package and no longer makes any sense since
    libudev1-udeb only contains a library nowadays.

 -- Michael Biebl <biebl@debian.org>  Wed, 18 Sep 2013 00:05:21 +0200

systemd (204-3) unstable; urgency=low

  [ Michael Biebl ]
  * Upload to unstable.
  * Use /bin/bash in debug-shell.service as Debian doesn't have /sbin/sushell.
  * Only import net.ifaces cmdline property for network devices.
  * Generate strict dependencies between the binary packages using a
    shlibs.local file and add an explicit versioned dependency on
    libsystemd-login0 to systemd to ensure packages are upgraded in sync.
    Closes: #719444
  * Drop obsolete Replaces: libudev0 from udev package.
  * Use correct paths for various binaries, like /sbin/quotaon, which are
    installed in / and not /usr in Debian.  Closes: #721347
  * Don't install kernel-install(8) man page since we don't install the
    corresponding binary either.  Closes: #722180
  * Cherry-pick upstream fixes to make switching runlevels and starting
    reboot via ctrl-alt-del more robust.
  * Cherry-pick upstream fix to properly apply ACLs to Journal files.
    Closes: #717863

  [ Michael Stapelberg ]
  * Make systemctl enable|disable call update-rc.d for SysV init scripts.
    Closes: #709780
  * Don't mount /tmp as tmpfs by default and make it possible to enable this
    feature via "systemctl enable tmp.mount".  Closes: #718906

  [ Daniel Schaal ]
  * Add bug-script to systemd and udev.  Closes: #711245

  [ Ondrej Balaz ]
  * Recognize discard option in /etc/crypttab.  Closes: #719167

 -- Michael Biebl <biebl@debian.org>  Thu, 12 Sep 2013 00:13:11 +0200

systemd (204-2) experimental; urgency=low

  [ Daniel Schaal ]
  * Enable verbose build logs.  Closes: #717465
  * Add handling of Message Catalog files to provide additional information
    for log entries.  Closes: #717427
  * Remove leftover symlink to debian-enable-units.service.  Closes: #717349

  [ Michael Stapelberg ]
  * Install 50-firmware.rules in the initramfs and udeb.  Closes: #717635

  [ Michael Biebl ]
  * Don't pass static start priorities to dh_installinit anymore.
  * Switch the hwdb trigger to interest-noawait.
  * Remove obsolete support for configurable udev root from initramfs.
  * Bind ifup@.service to the network device. This ensures that ifdown is run
    when the device is removed and the service is stopped.
    Closes: #660861, #703033
  * Bump Standards-Version to 3.9.4. No further changes.
  * Add Breaks against consolekit (<< 0.4.6-1) for udev-acl.  Closes: #717385
  * Make all packages Priority: optional, with the exception of udev and
    libudev1, which remain Priority: important, and systemd-sysv, which
    remains Priority: extra due to the conflict with sysvinit.
    Closes: #717365
  * Restart systemd-logind.service on upgrades due to changes in the
    CreateSession D-Bus API between v44 and v204.  Closes: #717403

 -- Michael Biebl <biebl@debian.org>  Wed, 24 Jul 2013 23:47:59 +0200

systemd (204-1) experimental; urgency=low

  * New upstream release.  Closes: #675175, #675177
    - In v183 the udev sources have been merged into the systemd source tree.
      As a result, the udev binary packages will now be built from the systemd
      source package. To align the version numbers 139 releases were skipped.
    - For a complete list of changes, please refer to the NEWS file.
  * Add Marco to Uploaders.
  * Drop Suggests on the various python packages from systemd. The
    systemd-analyze tool has been reimplemented in C.
  * Add binary packages as found in the udev 175-7.2 source package.
  * Wrap dependencies for better readability.
  * Drop hard-coded Depends on libglib2.0-0 from gir1.2-gudev-1.0.
  * Drop old Conflicts, Replaces and Breaks, which are no longer necessary.
  * Make libgudev-1.0-dev depend on gir1.2-gudev-1.0 as per GObject
    introspection mini-policy.  Closes: #691313
  * The hwdb builtin has replaced pci-db and usb-db in udev. Drop the
    Recommends on pciutils and usbutils accordingly.
  * Drop our faketime hack. Upstream uses a custom xsl style sheet now to
    generate the man pages which no longer embeds the build date.
  * Add Depends on libpam-runtime (>= 1.0.1-6) to libpam-systemd as we are
    using pam-auth-update.
  * Explicitly set Section and Priority for the udev binary package.
  * Update Build-Depends:
    - Drop libudev-dev, no longer required.
    - Add gtk-doc-tools and libglib2.0-doc for the API documentation in
      libudev and libgudev.
    - Add libgirepository1.0-dev and gobject-introspection for GObject
      introspection support in libgudev.
    - Add libgcrypt11-dev for encryption support in the journal.
    - Add libblkid-dev for the blkid udev builtin.
  * Use gir dh addon to ensure ${gir:Depends} is properly set.
  * Rename libudev0 → libudev1 for the SONAME bump.
  * Update symbols files. libudev now uses symbols versioning as the other
    libsystemd libraries. The libgudev-1.0-0 symbols file has been copied from
    the old udev package.
  * Run gtkdocize on autoreconf.
  * Enable python bindings for the systemd libraries and ship them in a new
    package named python-systemd.
  * Tighten Depends on libsystemd-id128-dev for libsystemd-journal-dev as per
    libsystemd-journal.pc.
  * Remove obsolete bash-completion scripts on upgrades. Nowadays they are
    installed in /usr/share/bash-completion/completions.
  * Rename conffiles for logind and journald.
  * Rename udev-gtk-udeb → libudev1-udeb to better reflect its actual contents.
  * Build two flavours: a regular build and one for the udev udebs with
    reduced features/dependencies.
  * Create a few compat symlinks for the udev package, most notably
    /sbin/udevadm and /sbin/udevd.
  * Remove the dpkg-triggered debian-enable-units script. This was a temporary
    workaround for wheezy. Packages should use dh-systemd now to properly
    integrate service files with systemd.
  * Update debian/copyright using the machine-readable copyright format 1.0.
  * Integrate changes from udev 175-7 and acknowledge the 175-7.1 and 175-7.2
    non-maintainer uploads.
  * Keep the old persistent network interface naming scheme for now and make
    the new one opt-in via net.ifnames=1 on the kernel command line.
  * Drop the obsolete udev-mtab SysV init script and properly clean up on
    upgrades.
  * Simplify the udev SysV init script and remove experimental and obsolete
    features.
  * Revert upstream commits which dropped support for distro specific
    features and config files.
  * Make logind, hostnamed, localed and timedated D-Bus activatable and
    usable when systemd is not running.
  * Store hwdb binary database in /lib/udev, not /etc/udev. Create the file on
    install and upgrades.
  * Provide a dpkg file trigger for hwdb, so the database is automatically
    updated when packages install files into /lib/udev/hwdb.d.

 -- Michael Biebl <biebl@debian.org>  Fri, 19 Jul 2013 00:32:36 +0200

systemd (44-12) unstable; urgency=low

  * Cherry-pick e17187 from upstream to fix build failures with newer glibc
    where the clock_* symbols have been moved from librt to libc.
    Closes: #701364
  * If the new init-system-helpers package is installed, make the
    debian-enable-units script a no-op. The auto-enabler was meant as a
    temporary workaround and will be removed once all packages use the new
    helper.
  * Update the checks which test if systemd is the active init. The
    recommended check is [ -d /run/systemd/system ] as this will also work
    with a standalone systemd-logind.
  * Set Maintainer to pkg-systemd-maintainers@lists.alioth.debian.org. Add
    Tollef and myself as Uploaders.
  * Stop building the GUI bits. They have been split into a separate source
    package called systemd-ui.

 -- Michael Biebl <biebl@debian.org>  Thu, 20 Jun 2013 01:32:16 +0200

systemd (44-11) unstable; urgency=low

  * Team upload.
  * Run debian-enable-units.service after sysinit.target to ensure our tmp
    files aren't nuked by systemd-tmpfiles.
  * The mountoverflowtmp SysV init script no longer exists so remove that
    from remount-rootfs.service to avoid an unnecessary diff to upstream.
  * Do not fail on purge if /var/lib/systemd is empty and has been removed
    by dpkg.

 -- Michael Biebl <biebl@debian.org>  Wed, 13 Mar 2013 08:03:06 +0100

systemd (44-10) unstable; urgency=low

  * Team upload.
  * Using the return code of "systemctl is-enabled" to determine whether we
    enable a service or not is unreliable since it also returns a non-zero
    exit code for masked services. As we don't want to enable masked services,
    grep for the string "disabled" instead.

 -- Michael Biebl <biebl@debian.org>  Fri, 15 Feb 2013 17:01:24 +0100

systemd (44-9) unstable; urgency=low

  * Team upload.
  * Fix typo in systemd.socket man page.  Closes: #700038
  * Use color specification in "systemctl dot" which is actually
    understood by dot.  Closes: #643689
  * Fix mounting of remote filesystems like NFS.  Closes: #673309
  * Use a file trigger to automatically enable service and socket units. A lot
    of packages simply install systemd units but do not enable them. As a
    result they will be inactive after the next boot. This is a workaround for
    wheezy which will be removed again in jessie.  Closes: #692150

 -- Michael Biebl <biebl@debian.org>  Fri, 15 Feb 2013 13:35:39 +0100

systemd (44-8) unstable; urgency=low

  * Team upload.
  * Use comment=systemd.* syntax in systemd.mount man page. The
    mount/util-linux version in wheezy is not recent enough to support the new
    x-systemd* syntax. Closes: #697141
  * Don't enable persistent storage of journal log files. The journal in v44
    is not yet mature enough.

 -- Michael Biebl <biebl@debian.org>  Sat, 19 Jan 2013 20:05:05 +0100

systemd (44-7) unstable; urgency=low

  * Fix a regression in the init-functions hook wrt reload handling that was
    introduced when dropping the X-Interactive hack.  Closes: #696355

 -- Michael Biebl <biebl@debian.org>  Fri, 21 Dec 2012 00:00:12 +0100

systemd (44-6) unstable; urgency=low

  [ Michael Biebl ]
  * No longer ship the /sys directory in the systemd package since it is
    provided by base-files nowadays.
  * Don't run udev rules if systemd is not active.
  * Converting /var/run, /var/lock and /etc/mtab to symlinks is a one-time
    migration so don't run the debian-fixup script on every boot.

  [ Tollef Fog Heen ]
  * Prevent the systemd package from being removed if it's the active init
    system, since that doesn't work.

  [ Michael Biebl ]
  * Use a separate tmpfs for /run/lock (size 5M) and /run/user (size 100M).
    Those directories are user-writable which could lead to DoS by filling up
    /run.  Closes: #635131

 -- Michael Biebl <biebl@debian.org>  Sun, 16 Dec 2012 21:58:37 +0100

systemd (44-5) unstable; urgency=low

  * Team upload.

  [ Tollef Fog Heen ]
  * disable killing on entering START_PRE, START, thanks to Michael
    Stapelberg for patch.  This avoids killing VMs run through libvirt
    when restarting libvirtd.  Closes: #688635.
  * Avoid reloading services when shutting down, since that won't work and
    makes no sense.  Thanks to Michael Stapelberg for the patch.
    Closes: #635777.
  * Try to determine which init scripts support the reload action
    heuristically.  Closes: #686115, #650382.

  [ Michael Biebl ]
  * Update Vcs-* fields, the Git repository is hosted on alioth now. Set the
    default branch to "debian".
  * Avoid reload and (re)start requests during early boot which can lead to
    deadlocks.  Closes: #624599
  * Make systemd-cgroup work even if not all cgroup mounts are available on
    startup.  Closes: #690916
  * Fix typos in the systemd.path and systemd.unit man page.  Closes: #668344
  * Add watch file to track new upstream releases.

 -- Michael Biebl <biebl@debian.org>  Thu, 25 Oct 2012 21:41:23 +0200

systemd (44-4) unstable; urgency=low

  [ Michael Biebl ]
  * Override timestamp for man page building, thereby avoiding skew
    between architectures which caused problems for multi-arch.
    Closes: #680011

  [ Tollef Fog Heen ]
  * Move diversion removal from postinst to preinst.  Closes: #679728
  * Prevent the journal from crashing when running out of disk space.
    This is 499fb21 from upstream.  Closes: #668047.
  * Stop mounting a tmpfs on /media.  Closes: #665943

 -- Tollef Fog Heen <tfheen@debian.org>  Sun, 01 Jul 2012 08:17:50 +0200

systemd (44-3) unstable; urgency=low

  [ Michael Biebl ]
  * Bump to debhelper 9.
  * Convert to Multi-Arch: same where possible.  Closes: #676615

  [ Tollef Fog Heen ]
  * Cherry-pick d384c7 from upstream to stop journald from leaking
    memory.  Thanks to Andreas Henriksson for testing.  Closes: #677701
  * Ship lsb init script override/integration in /lib/lsb/init-functions.d
    rather than diverting /lib/lsb/init-functions itself.  Add appropriate
    Breaks to ensure upgrades happen.

 -- Tollef Fog Heen <tfheen@debian.org>  Fri, 29 Jun 2012 22:34:16 +0200

systemd (44-2) unstable; urgency=low

  [ Michael Biebl ]
  * Tighten the versions in the maintscript file
  * Ship the /sys directory in the package
  * Re-add workaround for non-interactive PAM sessions
  * Mask checkroot-bootclean (Closes: #670591)
  * Don't ignore errores in systemd-sysv postinst

  [ Tollef Fog Heen ]
  * Bring tmpfiles.d/tmp.conf in line with Debian defaults.  Closes: #675422
  * Make sure /run/sensigs.omit.d exists.
  * Add python-dbus and python-cairo to Suggests, for systemd-analyze.
    Closes: #672965

 -- Tollef Fog Heen <tfheen@debian.org>  Tue, 08 May 2012 18:04:22 +0200

systemd (44-1) unstable; urgency=low

  [ Tollef Fog Heen ]
  * New upstream version.
    - Backport 3492207: journal: PAGE_SIZE is not known on ppc and other
      archs
    - Backport 5a2a2a1: journal: react with immediate rotation to a couple
      of more errors
    - Backport 693ce21: util: never follow symlinks in rm_rf_children()
      Fixes CVE-2012-1174, closes: #664364
  * Drop output message from init-functions hook, it's pointless.
  * Only rmdir /lib/init/rw if it exists.
  * Explicitly order debian-fixup before sysinit.target to prevent a
    possible race condition with the creation of sockets.  Thanks to
    Michael Biebl for debugging this.
  * Always restart the initctl socket on upgrades, to mask sysvinit
    removing it.

  [ Michael Biebl ]
  * Remove workaround for non-interactive sessions from pam config again.
  * Create compat /dev/initctl symlink in case we are upgrading from a system
    running a newer version of sysvinit (using /run/initctl) and sysvinit is
    replaced with systemd-sysv during the upgrade. Closes: #663219
  * Install new man pages.
  * Build-Depend on valac (>= 0.12) instead of valac-0.12. Closes: #663323

 -- Tollef Fog Heen <tfheen@debian.org>  Tue, 03 Apr 2012 19:59:17 +0200

systemd (43-1) experimental; urgency=low

  [ Tollef Fog Heen ]
  * Target upload at experimental due to libkmod dependency
  * New upstream release
    - Update bash-completion for new verbs and arguments. Closes: #650739
    - Fixes local DoS (CVE-2012-1101).  Closes: #662029
    - No longer complains if the kernel lacks audit support.  Closes: #642503
  * Fix up git-to-source package conversion script which makes gitpkg
    happier.
  * Add libkmod-dev to build-depends
  * Add symlink from /bin/systemd to /lib/systemd/systemd.
  * Add --with-distro=debian to configure flags, due to no /etc/os-release
    yet.
  * Add new symbols for libsystemd-login0 to symbols file.
  * Install a tmpfiles.d file for the /dev/initctl → /run/initctl
    migration.  Closes: #657979
  * Disable coredump handling, it's not ready yet.
  * If /run is a symlink, don't try to do the /var/run → /run migration.
    Ditto for /var/lock → /run/lock.  Closes: #647495

  [ Michael Biebl ]
  * Add Build-Depends on liblzma-dev for journal log compression.
  * Add Build-Depends on libgee-dev, required to build systemadm.
  * Bump Standards-Version to 3.9.2. No further changes.
  * Add versioned Build-Depends on automake and autoconf to ensure we have
    recent enough versions. Closes: #657284
  * Add packages for libsystemd-journal and libsystemd-id128.
  * Update symbols file for libsystemd-login.
  * Update configure flags, use rootprefix instead of rootdir.
  * Copy intltool files instead of symlinking them.
  * Re-indent init-functions script.
  * Remove workarounds for services using X-Interactive. The LSB X-Interactive
    support turned out to be broken and has been removed upstream so we no
    longer need any special handling for those type of services.
  * Install new systemd-journalctl, systemd-cat and systemd-cgtop binaries.
  * Install /var/lib/systemd directory.
  * Install /var/log/journal directory where the journal files are stored
    persistently.
  * Setup systemd-journald to not read from /proc/kmsg (ImportKernel=no).
  * Avoid error messages from systemctl in postinst if systemd is not running
    by checking for /sys/fs/cgroup/systemd before executing systemctl.
    Closes: #642749
  * Stop installing lib-init-rw (auto)mount units and try to cleanup
    /lib/init/rw in postinst. Bump dependency on initscripts accordingly.
    Closes: #643699
  * Disable pam_systemd for non-interactive sessions to work around an issue
    with sudo.
  * Use new dh_installdeb maintscript facility to handle obsolete conffiles.
    Bump Build-Depends on debhelper accordingly.
  * Rename bash completion file systemctl-bash-completion.sh →
    systemd-bash-completion.sh.
  * Update /sbin/init symlink. The systemd binary was moved to $pkglibdir.

 -- Tollef Fog Heen <tfheen@debian.org>  Tue, 07 Feb 2012 21:36:34 +0100

systemd (37-1.1) unstable; urgency=low

  * Non-maintainer upload with Tollef's consent.
  * Remove --parallel to workaround a bug in automake 1.11.3 which doesn't
    generate parallel-safe build rules. Closes: #661842
  * Create a compat symlink /run/initctl → /dev/initctl to work with newer
    versions of sysvinit. Closes: #657979

 -- Michael Biebl <biebl@debian.org>  Sat, 03 Mar 2012 17:42:10 +0100

systemd (37-1) unstable; urgency=low

  [ Tollef Fog Heen ]
  * New upstream version
  * Change the type of the debian-fixup service to oneshot.
    Closes: #642961
  * Add ConditionPathIsDirectory to lib-init-rw.automount and
    lib-init-rw.mount so we only activate the unit if the directory
    exists.  Closes: #633059
  * If a sysv service exists in both rcS and rcN.d runlevels, drop the
    rcN.d ones to avoid loops.  Closes: #637037
  * Blacklist fuse init script, we do the same work already internally.
    Closes: #643700
  * Update README.Debian slightly for /run rather than /lib/init/rw

  [ Josh Triplett ]
  * Do a one-time migration of the $TMPTIME setting from /etc/default/rcS to
    /etc/tmpfiles.d/tmp.conf. If /etc/default/rcS has a TMPTIME setting of
    "infinite" or equivalent, migrate it to an /etc/tmpfiles.d/tmp.conf that
    overrides the default /usr/lib/tmpfiles.d/tmp.conf and avoids clearing
    /tmp.  Closes: #643698

 -- Tollef Fog Heen <tfheen@debian.org>  Wed, 28 Sep 2011 20:04:13 +0200

systemd (36-1) unstable; urgency=low

  [ Tollef Fog Heen ]
  * New upstream release. Closes: #634618
    - Various man page fixes. Closes: #623521
  * Add debian-fixup service that symlinks mtab to /proc/mounts and
    migrates /var/run and /var/lock to symlinks to /run

  [ Michael Biebl ]
  * Build for libnotify 0.7.
  * Bump Build-Depends on libudev to (>= 172).
  * Add Build-Depends on libacl1-dev. Required for building systemd-logind
    with ACL support.
  * Split libsystemd-login and libsystemd-daemon into separate binary
    packages.
  * As autoreconf doesn't like intltool, override dh_autoreconf and call
    intltoolize and autoreconf ourselves.
  * Add Build-Depends on intltool.
  * Do a one-time migration of the hwclock configuration. If UTC is set to
    "no" in /etc/default/rcS, create /etc/adjtime and add the "LOCAL" setting.
  * Remove /cgroup cleanup code from postinst.
  * Add Build-Depends on gperf.

 -- Tollef Fog Heen <tfheen@debian.org>  Wed, 14 Sep 2011 08:25:17 +0200

systemd (29-1) unstable; urgency=low

  [ Tollef Fog Heen ]
  * New upstream version, Closes: #630510
    - Includes typo fixes in documentation.  Closes: #623520
  * Fall back to the init script reload function if a native .service file
    doesn't know how to reload.  Closes: #628186
  * Add hard dependency on udev.  Closes: #627921

  [ Michael Biebl ]
  * hwclock-load.service is no longer installed, so we don't need to remove it
    anymore in debian/rules.
  * Install /usr/lib directory for binfmt.d, modules-load.d, tmpfiles.d and
    sysctl.d.
  * Remove obsolete conffiles from /etc/tmpfiles.d on upgrades. Those files
    are installed in /usr/lib/tmpfiles.d now.
  * Depend on util-linux (>= 2.19.1-2) which provides whole-disk locking
    support in fsck and remove our revert patch.
  * Don't choke when systemd was compiled with a different CAP_LAST_CAP then
    what it is run with. Patch cherry-picked from upstream Git.
    Closes: #628081
  * Enable dev-hugepages.automount and dev-mqueue.automount only when enabled
    in kernel. Patch cherry-picked from upstream Git.  Closes: #624522

 -- Tollef Fog Heen <tfheen@debian.org>  Wed, 08 Jun 2011 16:14:31 +0200

systemd (25-2) experimental; urgency=low

  * Handle downgrades more gracefully by removing diversion of
    /lib/lsb/init-functions on downgrades to << 25-1.
  * Cherry-pick a133bf10d09f788079b82f63faa7058a27ba310b from upstream,
    avoids assert when dumping properties.  Closes: #624094
  * Remove "local" in non-function context in init-functions wrapper.

 -- Tollef Fog Heen <tfheen@debian.org>  Wed, 27 Apr 2011 22:20:04 +0200

systemd (25-1) experimental; urgency=low

  * New upstream release, target experimental due to initscripts
    dependency.
    - Fixes where to look for locale config.  Closes: #619166
  * Depend on initscripts >= 2.88dsf-13.4 for /run transition.
  * Add Conflicts on klogd, since it doesn't work correctly with the
    kmg→/dev/log bridge.  Closes: #622555
  * Add suggests on Python for systemd-analyze.
  * Divert /lib/lsb/init-functions instead of (ab)using
    /etc/lsb-base-logging.sh for diverting calls to /etc/init.d/*
  * Remove obsolete conffile /etc/lsb-base-logging.sh.  Closes: #619093
  * Backport 3a90ae048233021833ae828c1fc6bf0eeab46197 from master:
    mkdir /run/systemd/system when starting up

 -- Tollef Fog Heen <tfheen@debian.org>  Sun, 24 Apr 2011 09:02:04 +0200

systemd (20-1) unstable; urgency=low

  * New upstream version
  * Install systemd-machine-id-setup
  * Call systemd-machine-id-setup in postinst
  * Cherry-pick b8a021c9e276adc9bed5ebfa39c3cab0077113c6 from upstream to
    prevent dbus assert error.
  * Enable TCP wrapper support.  Closes: #618409
  * Enable SELinux support.  Closes: #618412
  * Make getty start after Apache2 and OpenVPN (which are the only two
    known users of X-Interactive: yes).  Closes: #618419

 -- Tollef Fog Heen <tfheen@debian.org>  Fri, 11 Mar 2011 19:14:21 +0100

systemd (19-1) experimental; urgency=low

  * New upstream release
  * Add systemd-tmpfiles to systemd package.
  * Add ifup@.service for handling hotplugged interfaces from
    udev.  Closes: #610871
  * Mask mtab.service and udev-mtab.service as they are pointless when
    /etc/mtab is a symlink to /proc/mounts
  * Add breaks on lvm2 (<< 2.02.84-1) since older versions have udev rules
    that don't work well with systemd causing delays on bootup.

 -- Tollef Fog Heen <tfheen@debian.org>  Thu, 17 Feb 2011 07:36:22 +0100

systemd (17-1) experimental; urgency=low

  [ Tollef Fog Heen ]
  * New upstream release
  * Clarify ifupdown instructions in README.Debian somewhat.
    Closes: #613320
  * Silently skip masked services in lsb-base-logging.sh instead of
    failing.  Initial implementation by Michael Biebl.  Closes: #612551
  * Disable systemd-vconsole-setup.service for now.

  [ Michael Biebl ]
  * Bump build dependency on valac-0.10 to (>= 0.10.3).
  * Improve regex in lsb-base-logging.sh for X-Interactive scripts.
    Closes: #613325

 -- Tollef Fog Heen <tfheen@debian.org>  Wed, 16 Feb 2011 21:06:16 +0100

systemd (16-1) experimental; urgency=low

  [ Tollef Fog Heen ]
  * New upstream release.  Closes: #609611
  * Get rid of now obsolete patches that are upstream.
  * Use the built-in cryptsetup support in systemd, build-depend on
    libcryptsetup-dev (>= 2:1.2.0-1) to get a libcryptsetup in /lib.
  * Don't use systemctl redirect for init scripts with X-Interactive: true

  [ Michael Biebl ]
  * Update package description
  * Use v8 debhelper syntax
  * Make single-user mode work
  * Run hwclock-save.service on shutdown
  * Remove dependencies on legacy sysv mount scripts, as we use native
    mounting.

 -- Tollef Fog Heen <tfheen@debian.org>  Sun, 16 Jan 2011 11:04:13 +0100

systemd (15-1) UNRELEASED; urgency=low

  [ Tollef Fog Heen ]
  * New upstream version, thanks a lot to Michael Biebl for help with
    preparing this version.
    - This version handles cycle breaking better.  Closes: #609225
  * Add libaudit-dev to build-depends
  * /usr/share/systemd/session has been renamed to /usr/share/systemd/user
    upstream, adjust build system accordingly.
  * Remove -s from getty serial console invocation.
  * Add dependency on new util-linux to make sure /sbin/agetty exists
  * Don't mount /var/lock with gid=lock (Debian has no such group).
  * Document problem with ifupdown's /etc/network/run being a normal
    directory.

  [ Michael Biebl ]
  * Revert upstream change which requires libnotify 0.7 (not yet available in
    Debian).
  * Use dh-autoreconf for updating the build system.
  * Revert upstream commit which uses fsck -l (needs a newer version of
    util-linux).
  * Explicitly disable cryptsetup support to not accidentally pick up a
    libcryptsetup dependency in a tainted build environment, as the library
    is currently installed in /usr/lib.
  * Remove autogenerated man pages and vala C sources, so they are rebuilt.
  * Use native systemd mount support:
    - Use MountAuto=yes and SwapAuto=yes (default) in system.conf
    - Mask SysV init mount, check and cleanup scripts.
    - Create an alias (symlink) for checkroot (→ remount-rootfs.service) as
      synchronization point for SysV init scripts.
  * Mask x11-common, rmnologin, hostname, bootmisc and bootlogd.
  * Create an alias for procps (→ systemd-sysctl.service) and
    urandom (→ systemd-random-seed-load.service).
  * Create an alias for module-init-tools (→ systemd-modules-load.service) and
    a symlink from /etc/modules-load.d/modules.conf → /etc/modules.
  * Install lsb-base hook which redirects calls to SysV init scripts to
    systemctl: /etc/init.d/<foo> <action> → systemctl <action> <foo.service>
  * Install a (auto)mount unit to mount /lib/init/rw early during boot.

 -- Tollef Fog Heen <tfheen@debian.org>  Sat, 20 Nov 2010 09:28:01 +0100

systemd (11-2) UNRELEASED; urgency=low

  * Tighten depends from systemd-* on systemd to ensure they're upgraded
    in lockstep.  Thanks to Michael Biebl for the patch.
  * Add missing #DEBHELPER# token to libpam-systemd
  * Stop messing with runlevel5/multi-user.target symlink, this is handled
    correctly upstream.
  * Stop shipping /cgroup in the package.
  * Remove tmpwatch services, Debian doesn't have or use tmpwatch.
  * Make sure to enable GTK bits.
  * Ship password agent
  * Clean up cgroups properly on upgrades, thanks to Michael Biebl for the
    patch.  Closes: #599577

 -- Tollef Fog Heen <tfheen@debian.org>  Tue, 02 Nov 2010 21:47:10 +0100

systemd (11-1) experimental; urgency=low

  * New upstream version.  Closes: #597284
  * Add pam-auth-update calls to libpam-systemd's postinst and prerm
  * Make systemd-sysv depend on systemd
  * Now mounts the cgroup fs in /sys/fs/cgroup.  Closes: #595966
  * Add libnotify-dev to build-depends (needed for systemadm)

 -- Tollef Fog Heen <tfheen@debian.org>  Thu, 07 Oct 2010 22:01:19 +0200

systemd (8-2) experimental; urgency=low

  * Hardcode udev rules dir in configure call.
  * Remove README.source as it's no longer accurate.

 -- Tollef Fog Heen <tfheen@debian.org>  Mon, 30 Aug 2010 21:10:26 +0200

systemd (8-1) experimental; urgency=low

  * New upstream release
  * Only ship the top /cgroup
  * Pass --with-rootdir= to configure, to make it think / is / rather
    than //
  * Add PAM module package
  * Fix up dependencies in local-fs.target.  Closes: #594420
  * Move systemadm to its own package.  Closes: #588451
  * Update standards-version (no changes needed)
  * Update README.Debian to explain how to use systemd.
  * Add systemd-sysv package that provides /sbin/init and friends.

 -- Tollef Fog Heen <tfheen@debian.org>  Sat, 07 Aug 2010 07:31:38 +0200

systemd (0~git+20100605+dfd8ee-1) experimental; urgency=low

  * Initial release, upload to experimental.  Closes: #580814

 -- Tollef Fog Heen <tfheen@debian.org>  Fri, 30 Apr 2010 21:02:25 +0200<|MERGE_RESOLUTION|>--- conflicted
+++ resolved
@@ -1,4 +1,3 @@
-<<<<<<< HEAD
 systemd (208-2) UNRELEASED; urgency=medium
 
   [ Sjoerd Simons ]
@@ -42,7 +41,7 @@
   * Explain patch management in debian/README.source.
 
  -- Michael Biebl <biebl@debian.org>  Mon, 28 Apr 2014 00:22:57 +0200
-=======
+
 systemd (204-11) unstable; urgency=medium
 
   [ Martin Pitt ]
@@ -90,7 +89,6 @@
     (Closes: #751472)
 
  -- Michael Biebl <biebl@debian.org>  Tue, 24 Jun 2014 17:03:43 +0200
->>>>>>> aca7206b
 
 systemd (204-10) unstable; urgency=medium
 
