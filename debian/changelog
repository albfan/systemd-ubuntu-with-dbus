<<<<<<< HEAD
systemd (214-1) UNRELEASED; urgency=medium

  * New upstream release v214.

  [ Jon Severinsson ]
  * Import upstream v214-stable patch series.
    - Rebase remaining Debian patches on top of v214-stable.
    - Drop modifications to the now-removed built-in sysvinit support.
  * Install the new combined libsystemd0 library, this library combines all
    functionality of the various libsystemd-* libraries.
    - Deprecate the old libsystemd-* libraries as they've been bundled into
      libsystemd0. The old -dev files now just carry a transitional .pc file.
    - Add new symbols file for libsystemd0.
  * Update symbols file for libgudev-1.0-0.
  * Remove pre-generated rules and unit files in debian/rules clean target.

  [ Sjoerd Simons ]
  * debian/patches/shared-include-stdbool.h-in-mkdir.h.patch
    + Added. Include stdbool before using bool in function prototypes. Fixes
      build of the insserv generator
  * Add python-lxml to build-depends for python-systemd
  * Turn on parallel build support
  * Install the new busctl binary and translations
  * Explicitly disable microhttp so the package build doesn't fail if the
    required dependencies for it happen to be installed.

 -- Jon Severinsson <jon@severinsson.net>  Sun, 16 Jul 2014 20:00:00 +0200
=======
systemd (208-8) UNRELEASED; urgency=medium

  * Fix duplicate line in copyright. (Closes: #756899)

 -- Martin Pitt <mpitt@debian.org>  Thu, 07 Aug 2014 08:31:38 +0200

systemd (208-7) unstable; urgency=medium

  [ Michael Biebl ]
  * Mask remaining services provided by the initscripts package and document
    in more detail why certain services have been masked. (Closes: #659264)
  * Install zsh completions to the correct place. (Closes: #717540)

  [ Jon Severinsson ]
  * Cherry-pick upstream fix for journal file permissions.
  * Map some rcS.d init script dependencies to their systemd equivalent.
  * Update Depends on initscripts to the version with a systemd-compatible
    mountnfs ifup hook. (Closes: #746358)
  * Add Breaks on lvm2 versions without native systemd support.
    (Closes: #678438, #692120)
  * Do not fail udev upgrades if the udev service is already runtime-masked
    when the preinst script is run. (Closes: #755746)
  * Add Pre-Depends on systemd to systemd-sysv, to avoid risking that the
    sysv-compatible symlinks become dangling on a partial install.
  * Ensure that systemctl is usable right after being unpacked, by adding the
    required Pre-Depends to systemd and libsystemd-daemon0. (Closes: #753589)
  * Add support for TuxOnIce hibernation. (Closes: #746463)

  [ Martin Pitt ]
  * Rename "api" autopkgtest to "build-login", and stop requiring that
    sd_login_monitor_new() succeeds. It doesn't in many environments like
    schroot or after upgrades from < 204, and the main point of the test is
    to check that libsystemd-login-dev has correct contents and dependencies.
    Drop "isolation-machine" requirement.
  * Use glibc's xattr support instead of requiring libattr. Fixes FTBFS with
    latest glibc and libattr. Cherrypicked from trunk. Drop libattr1-dev build
    dependency. (Closes: #756097)
  * Build python3-systemd for Python 3 bindings. Drop python-systemd; it does
    not have any reverse dependencies, and we want to encourage moving to
    Python 3. (LP: #1258089)
  * Add simple autopkgtest for python3-systemd.
  * Add dbus dependency to libpam-systemd. (Closes: #755968)
  * Fix /dev/cdrom symlink to appear for all types of drives, not just for
    pure CD-ROM ones. Also, fix the symlinks to stay after change events.
    (LP: #1323777)
  * 75-persistent-net-generator.rules: Adjust Ravello interfaces; they don't
    violate the assignment schema, they should just not be persistent.
    Thanks to Boris Figovsky. (Closes: #747475, LP: #1317776)
  * Reinstate patches to make logind D-BUS activatable.
  * Re-add systemd-shim alternative dependency to libpam-systemd. Version it
    to ensure cgmanager support. (Closes: #754984, LP: #1343802)
  * Convert udev-finish.upstart from a task to a job, to avoid hangs with
    startpar. (Closes: #756631)
  * Add debian/extra/60-keyboard.hwdb: Latest keymaps from upstream git.
    This makes it trivial to backport keymap fixes to stable releases.
    (Closes: #657809; LP: #1322770, #1339998)
  * udev.init: Create static device nodes, as this moved out of udevd.
    Thanks to Michael Biebl for the script! (Closes: #749021)

 -- Martin Pitt <mpitt@debian.org>  Wed, 06 Aug 2014 13:33:22 +0200
>>>>>>> 72405a1a

systemd (208-6) unstable; urgency=medium

  [ Jon Severinsson ]
  * Add v208-stable patch series.
    - Update Debian patches to apply on top of v208-stable.
    - Move new manpages to libsystemd-*-dev as appropriate.

  [ Michael Biebl ]
  * Upload to unstable.

 -- Michael Biebl <biebl@debian.org>  Wed, 16 Jul 2014 00:44:15 +0200

systemd (208-5) experimental; urgency=medium

  * Merge changes from unstable branch.

 -- Michael Biebl <biebl@debian.org>  Sat, 28 Jun 2014 13:41:32 +0200

systemd (208-4) experimental; urgency=medium

  * Merge changes from unstable branch.
  * Drop alternative dependency on systemd-shim in libpam-systemd. The
    systemd-shim package no longer provides an environment to run
    systemd-logind standalone. See #752939 for further details.

 -- Michael Biebl <biebl@debian.org>  Sat, 28 Jun 2014 01:22:11 +0200

systemd (208-3) experimental; urgency=medium

  * Merge changes from unstable branch.

 -- Michael Biebl <biebl@debian.org>  Wed, 25 Jun 2014 11:29:07 +0200

systemd (208-2) experimental; urgency=medium

  [ Sjoerd Simons ]
  * Don't stop a running user manager from garbage collecting the users. Fixes
    long shutdown times when using a systemd user session

  [ Michael Stapelberg ]
  * Fix bug-script: “systemctl dump” is now “systemd-analyze dump”
    (Closes: #748311)

  [ Michael Biebl ]
  * Merge changes from unstable branch.
  * Cherry-pick upstream fixes to make sd_session_get_vt() actually work.

 -- Michael Biebl <biebl@debian.org>  Tue, 24 Jun 2014 17:45:26 +0200

systemd (208-1) experimental; urgency=medium

  [ Michael Biebl ]
  * New upstream release. (Closes: #729566)
  * Update patches.
  * Update symbols files for libsystemd-journal and libsystemd-login.
  * Install new files and remove the ones we don't use.
  * Install zsh completion files. (Closes: #717540)
  * Create a compat symlink /etc/sysctl.d/99-sysctl.conf as systemd-sysctl no
    longer reads /etc/sysctl.conf.
  * Bump Build-Depends on kmod to (>= 14).
  * Bump Build-Depends on libcryptsetup-dev to (>= 2:1.6.0) for tcrypt
    support.
  * Make kmod-static-nodes.service check for the kmod binary since we don't
    want a hard dependency on kmod e.g. for container installations.
  * Disable various features which aren't required for the udeb build.
  * Move new sd_pid_get_slice and sd_session_get_vt man pages into
    libsystemd-login-dev.
  * Make no-patch-numbers the default for gbp-pq.
  * Adjust systemd-user pam config file for Debian.
    This pam config file is used by libpam-systemd/systemd-logind when
    launching systemd user instances.
  * Drop patches to make logind D-Bus activatable. The cgroup handling has
    been reworked in v205 and logind no longer creates cgroup hierarchies on
    its own. That means that the standalone logind is no longer functional
    without support from systemd (or an equivalent cgroup manager).

  [ Martin Pitt ]
  * Explain patch management in debian/README.source.

 -- Michael Biebl <biebl@debian.org>  Mon, 28 Apr 2014 00:22:57 +0200

systemd (204-14) unstable; urgency=medium

  * Fix SIGABRT in insserv generator caused by incorrect usage of strcat().
    (Closes: #752992)
  * Mark -dev packages as Multi-Arch: same. (Closes: #720017)

 -- Michael Biebl <biebl@debian.org>  Sat, 28 Jun 2014 13:22:43 +0200

systemd (204-13) unstable; urgency=medium

  * Switch back to load the sg module via the kmod builtin. The problem was
    not that the kmod builtin is faster then modprobe but rather the incorrect
    usage of the "=" assignment operator. We need to use "+=" here, so the sg
    module is loaded in addition to other scsi modules, which are loaded via
    the modalias rule. Thanks to Tommaso Colombo for the analysis.
  * Cherry-pick upstream fix which prevents systemd from entering an infinite
    loop when trying to break an ordering cycle. (Closes: #752259)
  * Update insserv generator to not create any drop-in files for services
    where the corresponding SysV init script does not exist.
  * Drop the check for /sys/kernel/uevent_helper from postinst and the SysV
    init script and do not unconditionally overwrite it in the initramfs hook.
    Since a long time now udev has been using the netlink interface to
    communicate with the kernel and with Linux 3.16 it is possible to disable
    CONFIG_UEVENT_HELPER completely. (Closes: #752742)

 -- Michael Biebl <biebl@debian.org>  Sat, 28 Jun 2014 00:01:16 +0200

systemd (204-12) unstable; urgency=medium

  [ Martin Pitt ]
  * Change the sg loading rule (for Debian #657948) back to using modprobe.
    kmod is too fast and then sg races with sd, causing the latter to not see
    SCSI disks.  (Closes: #752591, #752605)

  [ Michael Biebl ]
  * Update udev bug-script to attach instead of paste extra info if a new
    enough reportbug version is available.

 -- Michael Biebl <biebl@debian.org>  Wed, 25 Jun 2014 10:55:12 +0200

systemd (204-11) unstable; urgency=medium

  [ Martin Pitt ]
  * Explain patch management in debian/README.source. (Closes: #739113)
  * Replace "Always probe cpu support drivers" patch with cherry-picked
    upstream fix which is more general.
  * Advertise hibernation only if there's enough free swap. Patches backported
    from current upstream. (LP: #1313522)
  * Fix typo in sg loading rule to make it actually work.

  [ Michael Biebl ]
  * Make no-patch-numbers the default for gbp-pq.
  * Cherry-pick upstream fix to properly handle multiline syslog messages.
    (Closes: #746351)
  * Cherry-pick upstream fix for libudev which fixes a memleak in
    parent_add_child().
  * Drop "-b debian" from Vcs-Git since we use the master branch for
    packaging now.
  * Drop Conflicts: sysvinit (<< 2.88dsf-44~) from systemd-sysv since this
    breaks dist-upgrades from wheezy when switching from sysvinit to
    systemd-sysv as default init. While downgrading the Pre-Depends in
    sysvinit would have been an alternative, dropping the Conflicts and only
    keeping the Replaces was deemed the lesser evil. (Closes: #748355)
  * Use Conflicts instead of Breaks against sysvinit-core. This avoids
    /sbin/init going missing when switching from systemd-sysv to sysvinit.
    While at it, add a Replaces: upstart. (Closes: #751589)
  * Make the SysV compat tools try both /run/initctl and /dev/initctl. This
    makes them usable under sysvinit as PID 1 without requiring any symlinks.
  * Various ifupdown integration fixes
    - Use DefaultDependencies=no in ifup@.service so the service can be
      started as early as possible.
    - Create the ifupdown runtime directory in ifup@.service as we can no
      longer rely on the networking service to do that for us.
    - Don't stop ifup@.service on shutdown but let the networking service take
      care of stopping all hotplugged interfaces.
    - Only start ifup@.service for interfaces configured as allow-hotplug.

  [ Michael Stapelberg ]
  * Clarify that “systemd” does not influence init whereas “systemd-sysv” does
    (Closes: #747741)

  [ Ansgar Burchardt ]
  * Don't use "set +e; set +u" unconditionally in the lsb init-functions hook
    as this might change the behaviour of existing SysV init scripts.
    (Closes: #751472)

 -- Michael Biebl <biebl@debian.org>  Tue, 24 Jun 2014 17:03:43 +0200

systemd (204-10) unstable; urgency=medium

  * In the udeb's udev.startup, make sure that /dev/pts exists.
  * systemd-logind-launch: Set the #files ulimit, for unprivileged LXC
    containers.
  * Drop udev.NEWS, it only applies to pre-squeeze.
  * Remove /var/log/udev on purge.
  * Always probe cpu support drivers. (LP #1207705)
  * On Dell PowerEdge systems, the iDRAC7 and later support a USB Virtual NIC
    for management. Name this interface "idrac" to avoid confusion with "real"
    network interfaces.
  * Drop numerical prefixes from patches, to avoid future diff noise when
    removing, cherry-picking, and merging patches. From now on, always use
    "gbp-pq export --no-patch-numbers" to update them.

 -- Martin Pitt <mpitt@debian.org>  Sun, 27 Apr 2014 11:53:52 +0200

systemd (204-9) unstable; urgency=medium

  * The "Flemish Beef and Beer Stew" release.

  [ Steve Langasek ]
  * Do proper refcounting of the PAM module package on prerm, so that we
    don't drop the module from the PAM config when uninstalling a
    foreign-arch package.  Related to Ubuntu bug #1295521.

  [ Martin Pitt ]
  * debian/udev.udev-finish.upstart: Fix path to tmp-rules,
    debian/extra/rule_generator.functions creates them in /run/udev/.
  * rules: Remove the kernel-install bits; we don't want that in Debian and
    thus it shouldn't appear in dh_install --list-missing output.
  * Ship sd-shutdown.h in libsystemd-daemon-dev.
  * Run dh_install with --fail-missing, to avoid forgetting files when we move
    to new versions.
  * Mount /dev/pts with the correct permissions in the udev, to avoid needing
    pt_chown (not available on all architectures). Thanks Adam Conrad.
  * Add new block of Windows Azure ethernet hardware address to
    75-persistent-net-generator.rules. (LP: #1274348, Closes: #739018)
  * Drop our Debian specific 60-persistent-storage{,-tape}.rules and use the
    upstream rules. They are compatible and do a superset of the
    functionality. (Closes: #645466)
  * Drop our Debian specific 80-drivers.rules and use the upstream rules with
    a patch for the sg module (see #657948). These now stop calling modprobe
    and use the kmod builtin, giving some nice boot speed improvement.
    (Closes: #717404)
  * Drop our Debian specific 50-udev-default.rules and 91-permissions.rules
    and use the upstream rules with a patch for the remaining Debian specific
    default device permissions. Many thanks to Marco d'Itri for researching
    which Debian-specific rules are obsolete! Amongst other things, this now
    also reads the hwdb info for USB devices (Closes: #717405) and gets rid of
    some syntax errors (Closes: #706221)
  * Set default polling interval on removable devices as well, for kernels
    which have "block" built in instead of being a module. (Closes: #713877)
  * Make sd_login_monitor_new() work for logind without systemd.
  * Cherry-pick upstream fix for polkit permissions for rebooting with
    multiple sessions.
  * Kill /etc/udev/links.conf, create_static_nodes, and associated code. It's
    obsolete with devtmpfs (which is required now), and doesn't run with
    systemd or upstart anyway.
  * Drop unnecessary udev.dirs.
  * Add autopkgtests for smoke-testing logind, hostnamed, timedated, localed,
    and a compile/link/run test against libsystemd-login-dev.

  [ Marco d'Itri ]
  * preinst: check for all the system calls required by modern releases
    of udev. (Closes: #648325)
  * Updated fbdev-blacklist.conf for recent kernels.
  * Do not blacklist viafb because it is required on the OLPC XO-1.5.
    (Closes: #705792)
  * Remove write_cd_rules and the associated rules which create "persistent"
    symlinks for CD/DVD devices and replace them with more rules in
    60-cdrom_id, which will create symlinks for one at random among the
    devices installed. Since the common case is having a single device
    then everything will work out just fine most of the times...
    (Closes: #655924)
  * Fix write_net_rules for systemd and sysvinit users by copying the
    temporary rules from /run/udev/ to /etc/udev/. (Closes: #735563)
  * Do not install sysctl.d/50-default.conf because the systemd package
    should not change kernel policies, at least until it will become
    the only supported init system.

  [ Michael Stapelberg ]
  * Add systemd-dbg package, thanks Daniel Schaal (Closes: #742724).
  * Switch from gitpkg to git-buildpackage. Update README.source accordingly.
  * Make libpam-systemd depend on systemd-sysv | systemd-shim. Packages that
    need logind functionality should depend on libpam-systemd.

  [ Michael Biebl ]
  * Do not send potentially private fstab information without prior user
    confirmation. (Closes: #743158)
  * Add support for LSB facilities defined by insserv.
    Parse /etc/insserv.conf.d content and /etc/insserv.conf and generate
    systemd unit drop-in files to add corresponding dependencies. Also ship
    targets for the Debian specific $x-display-manager and
    $mail-transport-agent system facilities. (Closes: #690892)
  * Do not accidentally re-enable /var/tmp cleaning when migrating the TMPTIME
    setting from /etc/default/rcS. Fix up existing broken configurations.
    (Closes: #738862)

 -- Michael Biebl <biebl@debian.org>  Sat, 26 Apr 2014 21:37:29 +0200

systemd (204-8) unstable; urgency=low

  [ Michael Stapelberg ]
  * move manpages from systemd to libsystemd-*-dev as appropriate
    (Closes: #738723)
  * fix systemctl enable/disable/… error message “Failed to issue method call:
    No such file or directory” (the previous upload did actually not contain
    this fix due to a merge conflict) (Closes: #738843)
  * add explicit “Depends: sysv-rc” so that initscript’s “Depends: sysv-rc |
    file-rc” will not be satisfied with file-rc. We need the invoke-rc.d and
    update-rc.d from sysv-rc, file-rc’s doesn’t have support for systemd.
    (Closes: #739679)
  * set capabilities cap_dac_override,cap_sys_ptrace=ep for
    systemd-detect-virt, so that it works for unprivileged users.
    (Closes: #739699)
  * pam: Check $XDG_RUNTIME_DIR owner (Closes: #731300)
  * Ignore chkconfig headers entirely, they are often broken in Debian
    (Closes: #634472)

  [ Michael Biebl ]
  * do a one-time migration of RAMTMP= from /etc/default/rcS and
    /etc/default/tmpfs, i.e. enable tmp.mount (Closes: #738687)
  * Bump Standards-Version to 3.9.5.

 -- Michael Biebl <biebl@debian.org>  Wed, 19 Mar 2014 18:57:35 +0100

systemd (204-7) unstable; urgency=low

  * fix systemctl enable/disable/… error message “Failed to issue method call:
    No such file or directory” (Closes: #734809)
  * bug-script: attach instead of paste extra info with reportbug ≥ 6.5.0
    (Closes: #722530)
  * add stage1 bootstrap support to avoid Build-Depends cycles (Thanks Daniel
    Schepler)
  * cherry-pick:
    order remote mounts from mountinfo before remote-fs.target (77009452cfd)
    (Closes: #719945)
    Fix CPUShares configuration option (ccd90a976dba) (Closes: #737156)
    fix reference in systemd-inhibit(1) (07b4b9b) (Closes: #738316)

 -- Michael Stapelberg <stapelberg@debian.org>  Tue, 11 Feb 2014 23:34:42 +0100

systemd (204-6) unstable; urgency=low

  [ Michael Stapelberg ]
  * Run update-rc.d defaults before update-rc.d <enable|disable>
    (Closes: #722523)
  * preinst: preserve var-{lock,run}.mount when upgrading from 44 to 204
    (Closes: #723936)
  * fstab-generator: don’t rely on /usr being mounted in the initrd
    (Closes: #724797)
  * systemctl: mangle names when avoiding dbus (Closes: #723855)
  * allow group adm read access on /var/log/journal (Closes: #717386)
  * add systemd-journal group (Thanks Guido Günther) (Closes: #724668)
  * copy /etc/localtime instead of symlinking (Closes: #726256)
  * don’t try to start autovt units when not running with systemd as pid 1
    (Closes: #726466)
  * Add breaks/replaces for the new sysvinit-core package (Thanks Alf Gaida)
    (Closes: #733240)
  * Add myself to uploaders

  [ Tollef Fog Heen ]
  * Make 99-systemd.rules check for /run/systemd/systemd instead of the
    ill-named cgroups directory.

  [ Martin Pitt ]
  * debian/udev.upstart: Fix path to udevd, the /sbin/udevd compat symlink
    should go away at some point.
  * debian/udev-udeb.install: Add 64-btrfs.rules and 75-probe_mtd.rules, they
    are potentially useful in a d-i environment.
  * debian/shlibs.local: Drop libudev; this unnecessarily generates overly
    strict dependencies, the libudev ABI is stable.
  * debian/extra/rules/75-persistent-net-generator.rules: Add Ravello systems
    (LP: #1099278)

 -- Michael Stapelberg <stapelberg@debian.org>  Tue, 31 Dec 2013 14:39:44 +0100

systemd (204-5) unstable; urgency=high

  * Cherry-pick 72fd713 from upstream which fixes insecure calling of polkit
    by avoiding a race condition in scraping /proc (CVE-2013-4327).
    Closes: #723713

 -- Michael Biebl <biebl@debian.org>  Mon, 23 Sep 2013 11:59:53 +0200

systemd (204-4) unstable; urgency=low

  * Add preinst check to abort udev upgrade if the currently running kernel
    lacks devtmpfs support. Since udev 176, devtmpfs is mandatory as udev no
    longer creates any device nodes itself. This only affects self-compiled
    kernels which now need CONFIG_DEVTMPFS=y.  Closes: #722580
  * Fix SysV init script to correctly mount a devtmpfs instead of tmpfs. This
    only affects users without an initramfs, which usually is responsible for
    mounting the devtmpfs.  Closes: #722604
  * Drop pre-squeeze upgrade code from maintainer scripts and simplify the
    various upgrade checks.
  * Suppress errors about unknown hwdb builtin. udev 196 introduced a new
    "hwdb" builtin which is not understood by the old udev daemon.
  * Add missing udeb line to shlibs.local. This ensures that udev-udeb gets a
    proper dependency on libudev1-udeb and not libudev1.  Closes: #722939
  * Remove udev-udeb dependency from libudev1-udeb to avoid a circular
    dependency between the two packages. This dependency was copied over from
    the old udev-gtk-udeb package and no longer makes any sense since
    libudev1-udeb only contains a library nowadays.

 -- Michael Biebl <biebl@debian.org>  Wed, 18 Sep 2013 00:05:21 +0200

systemd (204-3) unstable; urgency=low

  [ Michael Biebl ]
  * Upload to unstable.
  * Use /bin/bash in debug-shell.service as Debian doesn't have /sbin/sushell.
  * Only import net.ifaces cmdline property for network devices.
  * Generate strict dependencies between the binary packages using a
    shlibs.local file and add an explicit versioned dependency on
    libsystemd-login0 to systemd to ensure packages are upgraded in sync.
    Closes: #719444
  * Drop obsolete Replaces: libudev0 from udev package.
  * Use correct paths for various binaries, like /sbin/quotaon, which are
    installed in / and not /usr in Debian.  Closes: #721347
  * Don't install kernel-install(8) man page since we don't install the
    corresponding binary either.  Closes: #722180
  * Cherry-pick upstream fixes to make switching runlevels and starting
    reboot via ctrl-alt-del more robust.
  * Cherry-pick upstream fix to properly apply ACLs to Journal files.
    Closes: #717863

  [ Michael Stapelberg ]
  * Make systemctl enable|disable call update-rc.d for SysV init scripts.
    Closes: #709780
  * Don't mount /tmp as tmpfs by default and make it possible to enable this
    feature via "systemctl enable tmp.mount".  Closes: #718906

  [ Daniel Schaal ]
  * Add bug-script to systemd and udev.  Closes: #711245

  [ Ondrej Balaz ]
  * Recognize discard option in /etc/crypttab.  Closes: #719167

 -- Michael Biebl <biebl@debian.org>  Thu, 12 Sep 2013 00:13:11 +0200

systemd (204-2) experimental; urgency=low

  [ Daniel Schaal ]
  * Enable verbose build logs.  Closes: #717465
  * Add handling of Message Catalog files to provide additional information
    for log entries.  Closes: #717427
  * Remove leftover symlink to debian-enable-units.service.  Closes: #717349

  [ Michael Stapelberg ]
  * Install 50-firmware.rules in the initramfs and udeb.  Closes: #717635

  [ Michael Biebl ]
  * Don't pass static start priorities to dh_installinit anymore.
  * Switch the hwdb trigger to interest-noawait.
  * Remove obsolete support for configurable udev root from initramfs.
  * Bind ifup@.service to the network device. This ensures that ifdown is run
    when the device is removed and the service is stopped.
    Closes: #660861, #703033
  * Bump Standards-Version to 3.9.4. No further changes.
  * Add Breaks against consolekit (<< 0.4.6-1) for udev-acl.  Closes: #717385
  * Make all packages Priority: optional, with the exception of udev and
    libudev1, which remain Priority: important, and systemd-sysv, which
    remains Priority: extra due to the conflict with sysvinit.
    Closes: #717365
  * Restart systemd-logind.service on upgrades due to changes in the
    CreateSession D-Bus API between v44 and v204.  Closes: #717403

 -- Michael Biebl <biebl@debian.org>  Wed, 24 Jul 2013 23:47:59 +0200

systemd (204-1) experimental; urgency=low

  * New upstream release.  Closes: #675175, #675177
    - In v183 the udev sources have been merged into the systemd source tree.
      As a result, the udev binary packages will now be built from the systemd
      source package. To align the version numbers 139 releases were skipped.
    - For a complete list of changes, please refer to the NEWS file.
  * Add Marco to Uploaders.
  * Drop Suggests on the various python packages from systemd. The
    systemd-analyze tool has been reimplemented in C.
  * Add binary packages as found in the udev 175-7.2 source package.
  * Wrap dependencies for better readability.
  * Drop hard-coded Depends on libglib2.0-0 from gir1.2-gudev-1.0.
  * Drop old Conflicts, Replaces and Breaks, which are no longer necessary.
  * Make libgudev-1.0-dev depend on gir1.2-gudev-1.0 as per GObject
    introspection mini-policy.  Closes: #691313
  * The hwdb builtin has replaced pci-db and usb-db in udev. Drop the
    Recommends on pciutils and usbutils accordingly.
  * Drop our faketime hack. Upstream uses a custom xsl style sheet now to
    generate the man pages which no longer embeds the build date.
  * Add Depends on libpam-runtime (>= 1.0.1-6) to libpam-systemd as we are
    using pam-auth-update.
  * Explicitly set Section and Priority for the udev binary package.
  * Update Build-Depends:
    - Drop libudev-dev, no longer required.
    - Add gtk-doc-tools and libglib2.0-doc for the API documentation in
      libudev and libgudev.
    - Add libgirepository1.0-dev and gobject-introspection for GObject
      introspection support in libgudev.
    - Add libgcrypt11-dev for encryption support in the journal.
    - Add libblkid-dev for the blkid udev builtin.
  * Use gir dh addon to ensure ${gir:Depends} is properly set.
  * Rename libudev0 → libudev1 for the SONAME bump.
  * Update symbols files. libudev now uses symbols versioning as the other
    libsystemd libraries. The libgudev-1.0-0 symbols file has been copied from
    the old udev package.
  * Run gtkdocize on autoreconf.
  * Enable python bindings for the systemd libraries and ship them in a new
    package named python-systemd.
  * Tighten Depends on libsystemd-id128-dev for libsystemd-journal-dev as per
    libsystemd-journal.pc.
  * Remove obsolete bash-completion scripts on upgrades. Nowadays they are
    installed in /usr/share/bash-completion/completions.
  * Rename conffiles for logind and journald.
  * Rename udev-gtk-udeb → libudev1-udeb to better reflect its actual contents.
  * Build two flavours: a regular build and one for the udev udebs with
    reduced features/dependencies.
  * Create a few compat symlinks for the udev package, most notably
    /sbin/udevadm and /sbin/udevd.
  * Remove the dpkg-triggered debian-enable-units script. This was a temporary
    workaround for wheezy. Packages should use dh-systemd now to properly
    integrate service files with systemd.
  * Update debian/copyright using the machine-readable copyright format 1.0.
  * Integrate changes from udev 175-7 and acknowledge the 175-7.1 and 175-7.2
    non-maintainer uploads.
  * Keep the old persistent network interface naming scheme for now and make
    the new one opt-in via net.ifnames=1 on the kernel command line.
  * Drop the obsolete udev-mtab SysV init script and properly clean up on
    upgrades.
  * Simplify the udev SysV init script and remove experimental and obsolete
    features.
  * Revert upstream commits which dropped support for distro specific
    features and config files.
  * Make logind, hostnamed, localed and timedated D-Bus activatable and
    usable when systemd is not running.
  * Store hwdb binary database in /lib/udev, not /etc/udev. Create the file on
    install and upgrades.
  * Provide a dpkg file trigger for hwdb, so the database is automatically
    updated when packages install files into /lib/udev/hwdb.d.

 -- Michael Biebl <biebl@debian.org>  Fri, 19 Jul 2013 00:32:36 +0200

systemd (44-12) unstable; urgency=low

  * Cherry-pick e17187 from upstream to fix build failures with newer glibc
    where the clock_* symbols have been moved from librt to libc.
    Closes: #701364
  * If the new init-system-helpers package is installed, make the
    debian-enable-units script a no-op. The auto-enabler was meant as a
    temporary workaround and will be removed once all packages use the new
    helper.
  * Update the checks which test if systemd is the active init. The
    recommended check is [ -d /run/systemd/system ] as this will also work
    with a standalone systemd-logind.
  * Set Maintainer to pkg-systemd-maintainers@lists.alioth.debian.org. Add
    Tollef and myself as Uploaders.
  * Stop building the GUI bits. They have been split into a separate source
    package called systemd-ui.

 -- Michael Biebl <biebl@debian.org>  Thu, 20 Jun 2013 01:32:16 +0200

systemd (44-11) unstable; urgency=low

  * Team upload.
  * Run debian-enable-units.service after sysinit.target to ensure our tmp
    files aren't nuked by systemd-tmpfiles.
  * The mountoverflowtmp SysV init script no longer exists so remove that
    from remount-rootfs.service to avoid an unnecessary diff to upstream.
  * Do not fail on purge if /var/lib/systemd is empty and has been removed
    by dpkg.

 -- Michael Biebl <biebl@debian.org>  Wed, 13 Mar 2013 08:03:06 +0100

systemd (44-10) unstable; urgency=low

  * Team upload.
  * Using the return code of "systemctl is-enabled" to determine whether we
    enable a service or not is unreliable since it also returns a non-zero
    exit code for masked services. As we don't want to enable masked services,
    grep for the string "disabled" instead.

 -- Michael Biebl <biebl@debian.org>  Fri, 15 Feb 2013 17:01:24 +0100

systemd (44-9) unstable; urgency=low

  * Team upload.
  * Fix typo in systemd.socket man page.  Closes: #700038
  * Use color specification in "systemctl dot" which is actually
    understood by dot.  Closes: #643689
  * Fix mounting of remote filesystems like NFS.  Closes: #673309
  * Use a file trigger to automatically enable service and socket units. A lot
    of packages simply install systemd units but do not enable them. As a
    result they will be inactive after the next boot. This is a workaround for
    wheezy which will be removed again in jessie.  Closes: #692150

 -- Michael Biebl <biebl@debian.org>  Fri, 15 Feb 2013 13:35:39 +0100

systemd (44-8) unstable; urgency=low

  * Team upload.
  * Use comment=systemd.* syntax in systemd.mount man page. The
    mount/util-linux version in wheezy is not recent enough to support the new
    x-systemd* syntax. Closes: #697141
  * Don't enable persistent storage of journal log files. The journal in v44
    is not yet mature enough.

 -- Michael Biebl <biebl@debian.org>  Sat, 19 Jan 2013 20:05:05 +0100

systemd (44-7) unstable; urgency=low

  * Fix a regression in the init-functions hook wrt reload handling that was
    introduced when dropping the X-Interactive hack.  Closes: #696355

 -- Michael Biebl <biebl@debian.org>  Fri, 21 Dec 2012 00:00:12 +0100

systemd (44-6) unstable; urgency=low

  [ Michael Biebl ]
  * No longer ship the /sys directory in the systemd package since it is
    provided by base-files nowadays.
  * Don't run udev rules if systemd is not active.
  * Converting /var/run, /var/lock and /etc/mtab to symlinks is a one-time
    migration so don't run the debian-fixup script on every boot.

  [ Tollef Fog Heen ]
  * Prevent the systemd package from being removed if it's the active init
    system, since that doesn't work.

  [ Michael Biebl ]
  * Use a separate tmpfs for /run/lock (size 5M) and /run/user (size 100M).
    Those directories are user-writable which could lead to DoS by filling up
    /run.  Closes: #635131

 -- Michael Biebl <biebl@debian.org>  Sun, 16 Dec 2012 21:58:37 +0100

systemd (44-5) unstable; urgency=low

  * Team upload.

  [ Tollef Fog Heen ]
  * disable killing on entering START_PRE, START, thanks to Michael
    Stapelberg for patch.  This avoids killing VMs run through libvirt
    when restarting libvirtd.  Closes: #688635.
  * Avoid reloading services when shutting down, since that won't work and
    makes no sense.  Thanks to Michael Stapelberg for the patch.
    Closes: #635777.
  * Try to determine which init scripts support the reload action
    heuristically.  Closes: #686115, #650382.

  [ Michael Biebl ]
  * Update Vcs-* fields, the Git repository is hosted on alioth now. Set the
    default branch to "debian".
  * Avoid reload and (re)start requests during early boot which can lead to
    deadlocks.  Closes: #624599
  * Make systemd-cgroup work even if not all cgroup mounts are available on
    startup.  Closes: #690916
  * Fix typos in the systemd.path and systemd.unit man page.  Closes: #668344
  * Add watch file to track new upstream releases.

 -- Michael Biebl <biebl@debian.org>  Thu, 25 Oct 2012 21:41:23 +0200

systemd (44-4) unstable; urgency=low

  [ Michael Biebl ]
  * Override timestamp for man page building, thereby avoiding skew
    between architectures which caused problems for multi-arch.
    Closes: #680011

  [ Tollef Fog Heen ]
  * Move diversion removal from postinst to preinst.  Closes: #679728
  * Prevent the journal from crashing when running out of disk space.
    This is 499fb21 from upstream.  Closes: #668047.
  * Stop mounting a tmpfs on /media.  Closes: #665943

 -- Tollef Fog Heen <tfheen@debian.org>  Sun, 01 Jul 2012 08:17:50 +0200

systemd (44-3) unstable; urgency=low

  [ Michael Biebl ]
  * Bump to debhelper 9.
  * Convert to Multi-Arch: same where possible.  Closes: #676615

  [ Tollef Fog Heen ]
  * Cherry-pick d384c7 from upstream to stop journald from leaking
    memory.  Thanks to Andreas Henriksson for testing.  Closes: #677701
  * Ship lsb init script override/integration in /lib/lsb/init-functions.d
    rather than diverting /lib/lsb/init-functions itself.  Add appropriate
    Breaks to ensure upgrades happen.

 -- Tollef Fog Heen <tfheen@debian.org>  Fri, 29 Jun 2012 22:34:16 +0200

systemd (44-2) unstable; urgency=low

  [ Michael Biebl ]
  * Tighten the versions in the maintscript file
  * Ship the /sys directory in the package
  * Re-add workaround for non-interactive PAM sessions
  * Mask checkroot-bootclean (Closes: #670591)
  * Don't ignore errores in systemd-sysv postinst

  [ Tollef Fog Heen ]
  * Bring tmpfiles.d/tmp.conf in line with Debian defaults.  Closes: #675422
  * Make sure /run/sensigs.omit.d exists.
  * Add python-dbus and python-cairo to Suggests, for systemd-analyze.
    Closes: #672965

 -- Tollef Fog Heen <tfheen@debian.org>  Tue, 08 May 2012 18:04:22 +0200

systemd (44-1) unstable; urgency=low

  [ Tollef Fog Heen ]
  * New upstream version.
    - Backport 3492207: journal: PAGE_SIZE is not known on ppc and other
      archs
    - Backport 5a2a2a1: journal: react with immediate rotation to a couple
      of more errors
    - Backport 693ce21: util: never follow symlinks in rm_rf_children()
      Fixes CVE-2012-1174, closes: #664364
  * Drop output message from init-functions hook, it's pointless.
  * Only rmdir /lib/init/rw if it exists.
  * Explicitly order debian-fixup before sysinit.target to prevent a
    possible race condition with the creation of sockets.  Thanks to
    Michael Biebl for debugging this.
  * Always restart the initctl socket on upgrades, to mask sysvinit
    removing it.

  [ Michael Biebl ]
  * Remove workaround for non-interactive sessions from pam config again.
  * Create compat /dev/initctl symlink in case we are upgrading from a system
    running a newer version of sysvinit (using /run/initctl) and sysvinit is
    replaced with systemd-sysv during the upgrade. Closes: #663219
  * Install new man pages.
  * Build-Depend on valac (>= 0.12) instead of valac-0.12. Closes: #663323

 -- Tollef Fog Heen <tfheen@debian.org>  Tue, 03 Apr 2012 19:59:17 +0200

systemd (43-1) experimental; urgency=low

  [ Tollef Fog Heen ]
  * Target upload at experimental due to libkmod dependency
  * New upstream release
    - Update bash-completion for new verbs and arguments. Closes: #650739
    - Fixes local DoS (CVE-2012-1101).  Closes: #662029
    - No longer complains if the kernel lacks audit support.  Closes: #642503
  * Fix up git-to-source package conversion script which makes gitpkg
    happier.
  * Add libkmod-dev to build-depends
  * Add symlink from /bin/systemd to /lib/systemd/systemd.
  * Add --with-distro=debian to configure flags, due to no /etc/os-release
    yet.
  * Add new symbols for libsystemd-login0 to symbols file.
  * Install a tmpfiles.d file for the /dev/initctl → /run/initctl
    migration.  Closes: #657979
  * Disable coredump handling, it's not ready yet.
  * If /run is a symlink, don't try to do the /var/run → /run migration.
    Ditto for /var/lock → /run/lock.  Closes: #647495

  [ Michael Biebl ]
  * Add Build-Depends on liblzma-dev for journal log compression.
  * Add Build-Depends on libgee-dev, required to build systemadm.
  * Bump Standards-Version to 3.9.2. No further changes.
  * Add versioned Build-Depends on automake and autoconf to ensure we have
    recent enough versions. Closes: #657284
  * Add packages for libsystemd-journal and libsystemd-id128.
  * Update symbols file for libsystemd-login.
  * Update configure flags, use rootprefix instead of rootdir.
  * Copy intltool files instead of symlinking them.
  * Re-indent init-functions script.
  * Remove workarounds for services using X-Interactive. The LSB X-Interactive
    support turned out to be broken and has been removed upstream so we no
    longer need any special handling for those type of services.
  * Install new systemd-journalctl, systemd-cat and systemd-cgtop binaries.
  * Install /var/lib/systemd directory.
  * Install /var/log/journal directory where the journal files are stored
    persistently.
  * Setup systemd-journald to not read from /proc/kmsg (ImportKernel=no).
  * Avoid error messages from systemctl in postinst if systemd is not running
    by checking for /sys/fs/cgroup/systemd before executing systemctl.
    Closes: #642749
  * Stop installing lib-init-rw (auto)mount units and try to cleanup
    /lib/init/rw in postinst. Bump dependency on initscripts accordingly.
    Closes: #643699
  * Disable pam_systemd for non-interactive sessions to work around an issue
    with sudo.
  * Use new dh_installdeb maintscript facility to handle obsolete conffiles.
    Bump Build-Depends on debhelper accordingly.
  * Rename bash completion file systemctl-bash-completion.sh →
    systemd-bash-completion.sh.
  * Update /sbin/init symlink. The systemd binary was moved to $pkglibdir.

 -- Tollef Fog Heen <tfheen@debian.org>  Tue, 07 Feb 2012 21:36:34 +0100

systemd (37-1.1) unstable; urgency=low

  * Non-maintainer upload with Tollef's consent.
  * Remove --parallel to workaround a bug in automake 1.11.3 which doesn't
    generate parallel-safe build rules. Closes: #661842
  * Create a compat symlink /run/initctl → /dev/initctl to work with newer
    versions of sysvinit. Closes: #657979

 -- Michael Biebl <biebl@debian.org>  Sat, 03 Mar 2012 17:42:10 +0100

systemd (37-1) unstable; urgency=low

  [ Tollef Fog Heen ]
  * New upstream version
  * Change the type of the debian-fixup service to oneshot.
    Closes: #642961
  * Add ConditionPathIsDirectory to lib-init-rw.automount and
    lib-init-rw.mount so we only activate the unit if the directory
    exists.  Closes: #633059
  * If a sysv service exists in both rcS and rcN.d runlevels, drop the
    rcN.d ones to avoid loops.  Closes: #637037
  * Blacklist fuse init script, we do the same work already internally.
    Closes: #643700
  * Update README.Debian slightly for /run rather than /lib/init/rw

  [ Josh Triplett ]
  * Do a one-time migration of the $TMPTIME setting from /etc/default/rcS to
    /etc/tmpfiles.d/tmp.conf. If /etc/default/rcS has a TMPTIME setting of
    "infinite" or equivalent, migrate it to an /etc/tmpfiles.d/tmp.conf that
    overrides the default /usr/lib/tmpfiles.d/tmp.conf and avoids clearing
    /tmp.  Closes: #643698

 -- Tollef Fog Heen <tfheen@debian.org>  Wed, 28 Sep 2011 20:04:13 +0200

systemd (36-1) unstable; urgency=low

  [ Tollef Fog Heen ]
  * New upstream release. Closes: #634618
    - Various man page fixes. Closes: #623521
  * Add debian-fixup service that symlinks mtab to /proc/mounts and
    migrates /var/run and /var/lock to symlinks to /run

  [ Michael Biebl ]
  * Build for libnotify 0.7.
  * Bump Build-Depends on libudev to (>= 172).
  * Add Build-Depends on libacl1-dev. Required for building systemd-logind
    with ACL support.
  * Split libsystemd-login and libsystemd-daemon into separate binary
    packages.
  * As autoreconf doesn't like intltool, override dh_autoreconf and call
    intltoolize and autoreconf ourselves.
  * Add Build-Depends on intltool.
  * Do a one-time migration of the hwclock configuration. If UTC is set to
    "no" in /etc/default/rcS, create /etc/adjtime and add the "LOCAL" setting.
  * Remove /cgroup cleanup code from postinst.
  * Add Build-Depends on gperf.

 -- Tollef Fog Heen <tfheen@debian.org>  Wed, 14 Sep 2011 08:25:17 +0200

systemd (29-1) unstable; urgency=low

  [ Tollef Fog Heen ]
  * New upstream version, Closes: #630510
    - Includes typo fixes in documentation.  Closes: #623520
  * Fall back to the init script reload function if a native .service file
    doesn't know how to reload.  Closes: #628186
  * Add hard dependency on udev.  Closes: #627921

  [ Michael Biebl ]
  * hwclock-load.service is no longer installed, so we don't need to remove it
    anymore in debian/rules.
  * Install /usr/lib directory for binfmt.d, modules-load.d, tmpfiles.d and
    sysctl.d.
  * Remove obsolete conffiles from /etc/tmpfiles.d on upgrades. Those files
    are installed in /usr/lib/tmpfiles.d now.
  * Depend on util-linux (>= 2.19.1-2) which provides whole-disk locking
    support in fsck and remove our revert patch.
  * Don't choke when systemd was compiled with a different CAP_LAST_CAP then
    what it is run with. Patch cherry-picked from upstream Git.
    Closes: #628081
  * Enable dev-hugepages.automount and dev-mqueue.automount only when enabled
    in kernel. Patch cherry-picked from upstream Git.  Closes: #624522

 -- Tollef Fog Heen <tfheen@debian.org>  Wed, 08 Jun 2011 16:14:31 +0200

systemd (25-2) experimental; urgency=low

  * Handle downgrades more gracefully by removing diversion of
    /lib/lsb/init-functions on downgrades to << 25-1.
  * Cherry-pick a133bf10d09f788079b82f63faa7058a27ba310b from upstream,
    avoids assert when dumping properties.  Closes: #624094
  * Remove "local" in non-function context in init-functions wrapper.

 -- Tollef Fog Heen <tfheen@debian.org>  Wed, 27 Apr 2011 22:20:04 +0200

systemd (25-1) experimental; urgency=low

  * New upstream release, target experimental due to initscripts
    dependency.
    - Fixes where to look for locale config.  Closes: #619166
  * Depend on initscripts >= 2.88dsf-13.4 for /run transition.
  * Add Conflicts on klogd, since it doesn't work correctly with the
    kmg→/dev/log bridge.  Closes: #622555
  * Add suggests on Python for systemd-analyze.
  * Divert /lib/lsb/init-functions instead of (ab)using
    /etc/lsb-base-logging.sh for diverting calls to /etc/init.d/*
  * Remove obsolete conffile /etc/lsb-base-logging.sh.  Closes: #619093
  * Backport 3a90ae048233021833ae828c1fc6bf0eeab46197 from master:
    mkdir /run/systemd/system when starting up

 -- Tollef Fog Heen <tfheen@debian.org>  Sun, 24 Apr 2011 09:02:04 +0200

systemd (20-1) unstable; urgency=low

  * New upstream version
  * Install systemd-machine-id-setup
  * Call systemd-machine-id-setup in postinst
  * Cherry-pick b8a021c9e276adc9bed5ebfa39c3cab0077113c6 from upstream to
    prevent dbus assert error.
  * Enable TCP wrapper support.  Closes: #618409
  * Enable SELinux support.  Closes: #618412
  * Make getty start after Apache2 and OpenVPN (which are the only two
    known users of X-Interactive: yes).  Closes: #618419

 -- Tollef Fog Heen <tfheen@debian.org>  Fri, 11 Mar 2011 19:14:21 +0100

systemd (19-1) experimental; urgency=low

  * New upstream release
  * Add systemd-tmpfiles to systemd package.
  * Add ifup@.service for handling hotplugged interfaces from
    udev.  Closes: #610871
  * Mask mtab.service and udev-mtab.service as they are pointless when
    /etc/mtab is a symlink to /proc/mounts
  * Add breaks on lvm2 (<< 2.02.84-1) since older versions have udev rules
    that don't work well with systemd causing delays on bootup.

 -- Tollef Fog Heen <tfheen@debian.org>  Thu, 17 Feb 2011 07:36:22 +0100

systemd (17-1) experimental; urgency=low

  [ Tollef Fog Heen ]
  * New upstream release
  * Clarify ifupdown instructions in README.Debian somewhat.
    Closes: #613320
  * Silently skip masked services in lsb-base-logging.sh instead of
    failing.  Initial implementation by Michael Biebl.  Closes: #612551
  * Disable systemd-vconsole-setup.service for now.

  [ Michael Biebl ]
  * Bump build dependency on valac-0.10 to (>= 0.10.3).
  * Improve regex in lsb-base-logging.sh for X-Interactive scripts.
    Closes: #613325

 -- Tollef Fog Heen <tfheen@debian.org>  Wed, 16 Feb 2011 21:06:16 +0100

systemd (16-1) experimental; urgency=low

  [ Tollef Fog Heen ]
  * New upstream release.  Closes: #609611
  * Get rid of now obsolete patches that are upstream.
  * Use the built-in cryptsetup support in systemd, build-depend on
    libcryptsetup-dev (>= 2:1.2.0-1) to get a libcryptsetup in /lib.
  * Don't use systemctl redirect for init scripts with X-Interactive: true

  [ Michael Biebl ]
  * Update package description
  * Use v8 debhelper syntax
  * Make single-user mode work
  * Run hwclock-save.service on shutdown
  * Remove dependencies on legacy sysv mount scripts, as we use native
    mounting.

 -- Tollef Fog Heen <tfheen@debian.org>  Sun, 16 Jan 2011 11:04:13 +0100

systemd (15-1) UNRELEASED; urgency=low

  [ Tollef Fog Heen ]
  * New upstream version, thanks a lot to Michael Biebl for help with
    preparing this version.
    - This version handles cycle breaking better.  Closes: #609225
  * Add libaudit-dev to build-depends
  * /usr/share/systemd/session has been renamed to /usr/share/systemd/user
    upstream, adjust build system accordingly.
  * Remove -s from getty serial console invocation.
  * Add dependency on new util-linux to make sure /sbin/agetty exists
  * Don't mount /var/lock with gid=lock (Debian has no such group).
  * Document problem with ifupdown's /etc/network/run being a normal
    directory.

  [ Michael Biebl ]
  * Revert upstream change which requires libnotify 0.7 (not yet available in
    Debian).
  * Use dh-autoreconf for updating the build system.
  * Revert upstream commit which uses fsck -l (needs a newer version of
    util-linux).
  * Explicitly disable cryptsetup support to not accidentally pick up a
    libcryptsetup dependency in a tainted build environment, as the library
    is currently installed in /usr/lib.
  * Remove autogenerated man pages and vala C sources, so they are rebuilt.
  * Use native systemd mount support:
    - Use MountAuto=yes and SwapAuto=yes (default) in system.conf
    - Mask SysV init mount, check and cleanup scripts.
    - Create an alias (symlink) for checkroot (→ remount-rootfs.service) as
      synchronization point for SysV init scripts.
  * Mask x11-common, rmnologin, hostname, bootmisc and bootlogd.
  * Create an alias for procps (→ systemd-sysctl.service) and
    urandom (→ systemd-random-seed-load.service).
  * Create an alias for module-init-tools (→ systemd-modules-load.service) and
    a symlink from /etc/modules-load.d/modules.conf → /etc/modules.
  * Install lsb-base hook which redirects calls to SysV init scripts to
    systemctl: /etc/init.d/<foo> <action> → systemctl <action> <foo.service>
  * Install a (auto)mount unit to mount /lib/init/rw early during boot.

 -- Tollef Fog Heen <tfheen@debian.org>  Sat, 20 Nov 2010 09:28:01 +0100

systemd (11-2) UNRELEASED; urgency=low

  * Tighten depends from systemd-* on systemd to ensure they're upgraded
    in lockstep.  Thanks to Michael Biebl for the patch.
  * Add missing #DEBHELPER# token to libpam-systemd
  * Stop messing with runlevel5/multi-user.target symlink, this is handled
    correctly upstream.
  * Stop shipping /cgroup in the package.
  * Remove tmpwatch services, Debian doesn't have or use tmpwatch.
  * Make sure to enable GTK bits.
  * Ship password agent
  * Clean up cgroups properly on upgrades, thanks to Michael Biebl for the
    patch.  Closes: #599577

 -- Tollef Fog Heen <tfheen@debian.org>  Tue, 02 Nov 2010 21:47:10 +0100

systemd (11-1) experimental; urgency=low

  * New upstream version.  Closes: #597284
  * Add pam-auth-update calls to libpam-systemd's postinst and prerm
  * Make systemd-sysv depend on systemd
  * Now mounts the cgroup fs in /sys/fs/cgroup.  Closes: #595966
  * Add libnotify-dev to build-depends (needed for systemadm)

 -- Tollef Fog Heen <tfheen@debian.org>  Thu, 07 Oct 2010 22:01:19 +0200

systemd (8-2) experimental; urgency=low

  * Hardcode udev rules dir in configure call.
  * Remove README.source as it's no longer accurate.

 -- Tollef Fog Heen <tfheen@debian.org>  Mon, 30 Aug 2010 21:10:26 +0200

systemd (8-1) experimental; urgency=low

  * New upstream release
  * Only ship the top /cgroup
  * Pass --with-rootdir= to configure, to make it think / is / rather
    than //
  * Add PAM module package
  * Fix up dependencies in local-fs.target.  Closes: #594420
  * Move systemadm to its own package.  Closes: #588451
  * Update standards-version (no changes needed)
  * Update README.Debian to explain how to use systemd.
  * Add systemd-sysv package that provides /sbin/init and friends.

 -- Tollef Fog Heen <tfheen@debian.org>  Sat, 07 Aug 2010 07:31:38 +0200

systemd (0~git+20100605+dfd8ee-1) experimental; urgency=low

  * Initial release, upload to experimental.  Closes: #580814

 -- Tollef Fog Heen <tfheen@debian.org>  Fri, 30 Apr 2010 21:02:25 +0200<|MERGE_RESOLUTION|>--- conflicted
+++ resolved
@@ -1,4 +1,3 @@
-<<<<<<< HEAD
 systemd (214-1) UNRELEASED; urgency=medium
 
   * New upstream release v214.
@@ -26,7 +25,7 @@
     required dependencies for it happen to be installed.
 
  -- Jon Severinsson <jon@severinsson.net>  Sun, 16 Jul 2014 20:00:00 +0200
-=======
+
 systemd (208-8) UNRELEASED; urgency=medium
 
   * Fix duplicate line in copyright. (Closes: #756899)
@@ -87,7 +86,6 @@
     Thanks to Michael Biebl for the script! (Closes: #749021)
 
  -- Martin Pitt <mpitt@debian.org>  Wed, 06 Aug 2014 13:33:22 +0200
->>>>>>> 72405a1a
 
 systemd (208-6) unstable; urgency=medium
 
