--- conflicted
+++ resolved
@@ -1,9 +1,28 @@
-<<<<<<< HEAD
 systemd (218-3ubuntu3) UNRELEASED; urgency=medium
 
   * Fix sign error in previous EPERM/EACCESS check for OOM adjustment.
+  * Merge current changes from experimental git, see changelog below.
 
  -- Martin Pitt <martin.pitt@ubuntu.com>  Tue, 13 Jan 2015 07:07:57 +0100
+
+systemd (218-4) UNRELEASED; urgency=medium
+
+  [ Michael Biebl ]
+  * sysv-generator: handle Provides: for non-virtual facility names.
+    (Closes: #774335)
+  * Fix systemd-remount-fs.service to not fail on remounting /usr if /usr
+    isn't mounted yet. This happens with initramfs-tools < 0.118 which we
+    might not get into Jessie any more. (Closes: #742048)
+
+  [ Martin Pitt ]
+  * fstab-generator: Handle mountall's non-standard "nobootwait" and
+    "optional" options. ("bootwait" is already the systemd default behaviour,
+    and "showthrough" is irrelevant here, so both can be ignored).
+  * Add autopkgtest for one-time boot with upstart when systemd-sysv is
+    installed. This test only works under Ubuntu which has a split out
+    upstart-bin package, and will be skipped under Debian.
+
+ -- Martin Pitt <mpitt@debian.org>  Tue, 13 Jan 2015 08:18:52 +0100
 
 systemd (218-3ubuntu2) vivid; urgency=medium
 
@@ -60,26 +79,6 @@
     - Remove obsolete systemd-logind upstart job.
 
  -- Martin Pitt <martin.pitt@ubuntu.com>  Tue, 30 Dec 2014 21:28:23 +0100
-=======
-systemd (218-4) UNRELEASED; urgency=medium
-
-  [ Michael Biebl ]
-  * sysv-generator: handle Provides: for non-virtual facility names.
-    (Closes: #774335)
-  * Fix systemd-remount-fs.service to not fail on remounting /usr if /usr
-    isn't mounted yet. This happens with initramfs-tools < 0.118 which we
-    might not get into Jessie any more. (Closes: #742048)
-
-  [ Martin Pitt ]
-  * fstab-generator: Handle mountall's non-standard "nobootwait" and
-    "optional" options. ("bootwait" is already the systemd default behaviour,
-    and "showthrough" is irrelevant here, so both can be ignored).
-  * Add autopkgtest for one-time boot with upstart when systemd-sysv is
-    installed. This test only works under Ubuntu which has a split out
-    upstart-bin package, and will be skipped under Debian.
-
- -- Martin Pitt <mpitt@debian.org>  Tue, 13 Jan 2015 08:18:52 +0100
->>>>>>> dcfae990
 
 systemd (218-3) experimental; urgency=medium
 
