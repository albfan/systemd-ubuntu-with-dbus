<<<<<<< HEAD
systemd (208-3) experimental; urgency=medium

  * Merge changes from unstable branch.

 -- Michael Biebl <biebl@debian.org>  Wed, 25 Jun 2014 11:29:07 +0200

systemd (208-2) experimental; urgency=medium

  [ Sjoerd Simons ]
  * Don't stop a running user manager from garbage collecting the users. Fixes
    long shutdown times when using a systemd user session

  [ Michael Stapelberg ]
  * Fix bug-script: “systemctl dump” is now “systemd-analyze dump”
    (Closes: #748311)

  [ Michael Biebl ]
  * Merge changes from unstable branch.
  * Cherry-pick upstream fixes to make sd_session_get_vt() actually work.

 -- Michael Biebl <biebl@debian.org>  Tue, 24 Jun 2014 17:45:26 +0200

systemd (208-1) experimental; urgency=medium

  [ Michael Biebl ]
  * New upstream release. (Closes: #729566)
  * Update patches.
  * Update symbols files for libsystemd-journal and libsystemd-login.
  * Install new files and remove the ones we don't use.
  * Install zsh completion files. (Closes: #717540)
  * Create a compat symlink /etc/sysctl.d/99-sysctl.conf as systemd-sysctl no
    longer reads /etc/sysctl.conf.
  * Bump Build-Depends on kmod to (>= 14).
  * Bump Build-Depends on libcryptsetup-dev to (>= 2:1.6.0) for tcrypt
    support.
  * Make kmod-static-nodes.service check for the kmod binary since we don't
    want a hard dependency on kmod e.g. for container installations.
  * Disable various features which aren't required for the udeb build.
  * Move new sd_pid_get_slice and sd_session_get_vt man pages into
    libsystemd-login-dev.
  * Make no-patch-numbers the default for gbp-pq.
  * Adjust systemd-user pam config file for Debian.
    This pam config file is used by libpam-systemd/systemd-logind when
    launching systemd user instances.
  * Drop patches to make logind D-Bus activatable. The cgroup handling has
    been reworked in v205 and logind no longer creates cgroup hierarchies on
    its own. That means that the standalone logind is no longer functional
    without support from systemd (or an equivalent cgroup manager).

  [ Martin Pitt ]
  * Explain patch management in debian/README.source.

 -- Michael Biebl <biebl@debian.org>  Mon, 28 Apr 2014 00:22:57 +0200
=======
systemd (204-13) unstable; urgency=medium

  * Switch back to load the sg module via the kmod builtin. The problem was
    not that the kmod builtin is faster then modprobe but rather the incorrect
    usage of the "=" assignment operator. We need to use "+=" here, so the sg
    module is loaded in addition to other scsi modules, which are loaded via
    the modalias rule. Thanks to Tommaso Colombo for the analysis.
  * Cherry-pick upstream fix which prevents systemd from entering an infinite
    loop when trying to break an ordering cycle. (Closes: #752259)
  * Update insserv generator to not create any drop-in files for services
    where the corresponding SysV init script does not exist.
  * Drop the check for /sys/kernel/uevent_helper from postinst and the SysV
    init script and do not unconditionally overwrite it in the initramfs hook.
    Since a long time now udev has been using the netlink interface to
    communicate with the kernel and with Linux 3.16 it is possible to disable
    CONFIG_UEVENT_HELPER completely. (Closes: #752742)

 -- Michael Biebl <biebl@debian.org>  Sat, 28 Jun 2014 00:01:16 +0200
>>>>>>> a91a3b14

systemd (204-12) unstable; urgency=medium

  [ Martin Pitt ]
  * Change the sg loading rule (for Debian #657948) back to using modprobe.
    kmod is too fast and then sg races with sd, causing the latter to not see
    SCSI disks.  (Closes: #752591, #752605)

  [ Michael Biebl ]
  * Update udev bug-script to attach instead of paste extra info if a new
    enough reportbug version is available.

 -- Michael Biebl <biebl@debian.org>  Wed, 25 Jun 2014 10:55:12 +0200

systemd (204-11) unstable; urgency=medium

  [ Martin Pitt ]
  * Explain patch management in debian/README.source. (Closes: #739113)
  * Replace "Always probe cpu support drivers" patch with cherry-picked
    upstream fix which is more general.
  * Advertise hibernation only if there's enough free swap. Patches backported
    from current upstream. (LP: #1313522)
  * Fix typo in sg loading rule to make it actually work.

  [ Michael Biebl ]
  * Make no-patch-numbers the default for gbp-pq.
  * Cherry-pick upstream fix to properly handle multiline syslog messages.
    (Closes: #746351)
  * Cherry-pick upstream fix for libudev which fixes a memleak in
    parent_add_child().
  * Drop "-b debian" from Vcs-Git since we use the master branch for
    packaging now.
  * Drop Conflicts: sysvinit (<< 2.88dsf-44~) from systemd-sysv since this
    breaks dist-upgrades from wheezy when switching from sysvinit to
    systemd-sysv as default init. While downgrading the Pre-Depends in
    sysvinit would have been an alternative, dropping the Conflicts and only
    keeping the Replaces was deemed the lesser evil. (Closes: #748355)
  * Use Conflicts instead of Breaks against sysvinit-core. This avoids
    /sbin/init going missing when switching from systemd-sysv to sysvinit.
    While at it, add a Replaces: upstart. (Closes: #751589)
  * Make the SysV compat tools try both /run/initctl and /dev/initctl. This
    makes them usable under sysvinit as PID 1 without requiring any symlinks.
  * Various ifupdown integration fixes
    - Use DefaultDependencies=no in ifup@.service so the service can be
      started as early as possible.
    - Create the ifupdown runtime directory in ifup@.service as we can no
      longer rely on the networking service to do that for us.
    - Don't stop ifup@.service on shutdown but let the networking service take
      care of stopping all hotplugged interfaces.
    - Only start ifup@.service for interfaces configured as allow-hotplug.

  [ Michael Stapelberg ]
  * Clarify that “systemd” does not influence init whereas “systemd-sysv” does
    (Closes: #747741)

  [ Ansgar Burchardt ]
  * Don't use "set +e; set +u" unconditionally in the lsb init-functions hook
    as this might change the behaviour of existing SysV init scripts.
    (Closes: #751472)

 -- Michael Biebl <biebl@debian.org>  Tue, 24 Jun 2014 17:03:43 +0200

systemd (204-10) unstable; urgency=medium

  * In the udeb's udev.startup, make sure that /dev/pts exists.
  * systemd-logind-launch: Set the #files ulimit, for unprivileged LXC
    containers.
  * Drop udev.NEWS, it only applies to pre-squeeze.
  * Remove /var/log/udev on purge.
  * Always probe cpu support drivers. (LP #1207705)
  * On Dell PowerEdge systems, the iDRAC7 and later support a USB Virtual NIC
    for management. Name this interface "idrac" to avoid confusion with "real"
    network interfaces.
  * Drop numerical prefixes from patches, to avoid future diff noise when
    removing, cherry-picking, and merging patches. From now on, always use
    "gbp-pq export --no-patch-numbers" to update them.

 -- Martin Pitt <mpitt@debian.org>  Sun, 27 Apr 2014 11:53:52 +0200

systemd (204-9) unstable; urgency=medium

  * The "Flemish Beef and Beer Stew" release.

  [ Steve Langasek ]
  * Do proper refcounting of the PAM module package on prerm, so that we
    don't drop the module from the PAM config when uninstalling a
    foreign-arch package.  Related to Ubuntu bug #1295521.

  [ Martin Pitt ]
  * debian/udev.udev-finish.upstart: Fix path to tmp-rules,
    debian/extra/rule_generator.functions creates them in /run/udev/.
  * rules: Remove the kernel-install bits; we don't want that in Debian and
    thus it shouldn't appear in dh_install --list-missing output.
  * Ship sd-shutdown.h in libsystemd-daemon-dev.
  * Run dh_install with --fail-missing, to avoid forgetting files when we move
    to new versions.
  * Mount /dev/pts with the correct permissions in the udev, to avoid needing
    pt_chown (not available on all architectures). Thanks Adam Conrad.
  * Add new block of Windows Azure ethernet hardware address to
    75-persistent-net-generator.rules. (LP: #1274348, Closes: #739018)
  * Drop our Debian specific 60-persistent-storage{,-tape}.rules and use the
    upstream rules. They are compatible and do a superset of the
    functionality. (Closes: #645466)
  * Drop our Debian specific 80-drivers.rules and use the upstream rules with
    a patch for the sg module (see #657948). These now stop calling modprobe
    and use the kmod builtin, giving some nice boot speed improvement.
    (Closes: #717404)
  * Drop our Debian specific 50-udev-default.rules and 91-permissions.rules
    and use the upstream rules with a patch for the remaining Debian specific
    default device permissions. Many thanks to Marco d'Itri for researching
    which Debian-specific rules are obsolete! Amongst other things, this now
    also reads the hwdb info for USB devices (Closes: #717405) and gets rid of
    some syntax errors (Closes: #706221)
  * Set default polling interval on removable devices as well, for kernels
    which have "block" built in instead of being a module. (Closes: #713877)
  * Make sd_login_monitor_new() work for logind without systemd.
  * Cherry-pick upstream fix for polkit permissions for rebooting with
    multiple sessions.
  * Kill /etc/udev/links.conf, create_static_nodes, and associated code. It's
    obsolete with devtmpfs (which is required now), and doesn't run with
    systemd or upstart anyway.
  * Drop unnecessary udev.dirs.
  * Add autopkgtests for smoke-testing logind, hostnamed, timedated, localed,
    and a compile/link/run test against libsystemd-login-dev.

  [ Marco d'Itri ]
  * preinst: check for all the system calls required by modern releases
    of udev. (Closes: #648325)
  * Updated fbdev-blacklist.conf for recent kernels.
  * Do not blacklist viafb because it is required on the OLPC XO-1.5.
    (Closes: #705792)
  * Remove write_cd_rules and the associated rules which create "persistent"
    symlinks for CD/DVD devices and replace them with more rules in
    60-cdrom_id, which will create symlinks for one at random among the
    devices installed. Since the common case is having a single device
    then everything will work out just fine most of the times...
    (Closes: #655924)
  * Fix write_net_rules for systemd and sysvinit users by copying the
    temporary rules from /run/udev/ to /etc/udev/. (Closes: #735563)
  * Do not install sysctl.d/50-default.conf because the systemd package
    should not change kernel policies, at least until it will become
    the only supported init system.

  [ Michael Stapelberg ]
  * Add systemd-dbg package, thanks Daniel Schaal (Closes: #742724).
  * Switch from gitpkg to git-buildpackage. Update README.source accordingly.
  * Make libpam-systemd depend on systemd-sysv | systemd-shim. Packages that
    need logind functionality should depend on libpam-systemd.

  [ Michael Biebl ]
  * Do not send potentially private fstab information without prior user
    confirmation. (Closes: #743158)
  * Add support for LSB facilities defined by insserv.
    Parse /etc/insserv.conf.d content and /etc/insserv.conf and generate
    systemd unit drop-in files to add corresponding dependencies. Also ship
    targets for the Debian specific $x-display-manager and
    $mail-transport-agent system facilities. (Closes: #690892)
  * Do not accidentally re-enable /var/tmp cleaning when migrating the TMPTIME
    setting from /etc/default/rcS. Fix up existing broken configurations.
    (Closes: #738862)

 -- Michael Biebl <biebl@debian.org>  Sat, 26 Apr 2014 21:37:29 +0200

systemd (204-8) unstable; urgency=low

  [ Michael Stapelberg ]
  * move manpages from systemd to libsystemd-*-dev as appropriate
    (Closes: #738723)
  * fix systemctl enable/disable/… error message “Failed to issue method call:
    No such file or directory” (the previous upload did actually not contain
    this fix due to a merge conflict) (Closes: #738843)
  * add explicit “Depends: sysv-rc” so that initscript’s “Depends: sysv-rc |
    file-rc” will not be satisfied with file-rc. We need the invoke-rc.d and
    update-rc.d from sysv-rc, file-rc’s doesn’t have support for systemd.
    (Closes: #739679)
  * set capabilities cap_dac_override,cap_sys_ptrace=ep for
    systemd-detect-virt, so that it works for unprivileged users.
    (Closes: #739699)
  * pam: Check $XDG_RUNTIME_DIR owner (Closes: #731300)
  * Ignore chkconfig headers entirely, they are often broken in Debian
    (Closes: #634472)

  [ Michael Biebl ]
  * do a one-time migration of RAMTMP= from /etc/default/rcS and
    /etc/default/tmpfs, i.e. enable tmp.mount (Closes: #738687)
  * Bump Standards-Version to 3.9.5.

 -- Michael Biebl <biebl@debian.org>  Wed, 19 Mar 2014 18:57:35 +0100

systemd (204-7) unstable; urgency=low

  * fix systemctl enable/disable/… error message “Failed to issue method call:
    No such file or directory” (Closes: #734809)
  * bug-script: attach instead of paste extra info with reportbug ≥ 6.5.0
    (Closes: #722530)
  * add stage1 bootstrap support to avoid Build-Depends cycles (Thanks Daniel
    Schepler)
  * cherry-pick:
    order remote mounts from mountinfo before remote-fs.target (77009452cfd)
    (Closes: #719945)
    Fix CPUShares configuration option (ccd90a976dba) (Closes: #737156)
    fix reference in systemd-inhibit(1) (07b4b9b) (Closes: #738316)

 -- Michael Stapelberg <stapelberg@debian.org>  Tue, 11 Feb 2014 23:34:42 +0100

systemd (204-6) unstable; urgency=low

  [ Michael Stapelberg ]
  * Run update-rc.d defaults before update-rc.d <enable|disable>
    (Closes: #722523)
  * preinst: preserve var-{lock,run}.mount when upgrading from 44 to 204
    (Closes: #723936)
  * fstab-generator: don’t rely on /usr being mounted in the initrd
    (Closes: #724797)
  * systemctl: mangle names when avoiding dbus (Closes: #723855)
  * allow group adm read access on /var/log/journal (Closes: #717386)
  * add systemd-journal group (Thanks Guido Günther) (Closes: #724668)
  * copy /etc/localtime instead of symlinking (Closes: #726256)
  * don’t try to start autovt units when not running with systemd as pid 1
    (Closes: #726466)
  * Add breaks/replaces for the new sysvinit-core package (Thanks Alf Gaida)
    (Closes: #733240)
  * Add myself to uploaders

  [ Tollef Fog Heen ]
  * Make 99-systemd.rules check for /run/systemd/systemd instead of the
    ill-named cgroups directory.

  [ Martin Pitt ]
  * debian/udev.upstart: Fix path to udevd, the /sbin/udevd compat symlink
    should go away at some point.
  * debian/udev-udeb.install: Add 64-btrfs.rules and 75-probe_mtd.rules, they
    are potentially useful in a d-i environment.
  * debian/shlibs.local: Drop libudev; this unnecessarily generates overly
    strict dependencies, the libudev ABI is stable.
  * debian/extra/rules/75-persistent-net-generator.rules: Add Ravello systems
    (LP: #1099278)

 -- Michael Stapelberg <stapelberg@debian.org>  Tue, 31 Dec 2013 14:39:44 +0100

systemd (204-5) unstable; urgency=high

  * Cherry-pick 72fd713 from upstream which fixes insecure calling of polkit
    by avoiding a race condition in scraping /proc (CVE-2013-4327).
    Closes: #723713

 -- Michael Biebl <biebl@debian.org>  Mon, 23 Sep 2013 11:59:53 +0200

systemd (204-4) unstable; urgency=low

  * Add preinst check to abort udev upgrade if the currently running kernel
    lacks devtmpfs support. Since udev 176, devtmpfs is mandatory as udev no
    longer creates any device nodes itself. This only affects self-compiled
    kernels which now need CONFIG_DEVTMPFS=y.  Closes: #722580
  * Fix SysV init script to correctly mount a devtmpfs instead of tmpfs. This
    only affects users without an initramfs, which usually is responsible for
    mounting the devtmpfs.  Closes: #722604
  * Drop pre-squeeze upgrade code from maintainer scripts and simplify the
    various upgrade checks.
  * Suppress errors about unknown hwdb builtin. udev 196 introduced a new
    "hwdb" builtin which is not understood by the old udev daemon.
  * Add missing udeb line to shlibs.local. This ensures that udev-udeb gets a
    proper dependency on libudev1-udeb and not libudev1.  Closes: #722939
  * Remove udev-udeb dependency from libudev1-udeb to avoid a circular
    dependency between the two packages. This dependency was copied over from
    the old udev-gtk-udeb package and no longer makes any sense since
    libudev1-udeb only contains a library nowadays.

 -- Michael Biebl <biebl@debian.org>  Wed, 18 Sep 2013 00:05:21 +0200

systemd (204-3) unstable; urgency=low

  [ Michael Biebl ]
  * Upload to unstable.
  * Use /bin/bash in debug-shell.service as Debian doesn't have /sbin/sushell.
  * Only import net.ifaces cmdline property for network devices.
  * Generate strict dependencies between the binary packages using a
    shlibs.local file and add an explicit versioned dependency on
    libsystemd-login0 to systemd to ensure packages are upgraded in sync.
    Closes: #719444
  * Drop obsolete Replaces: libudev0 from udev package.
  * Use correct paths for various binaries, like /sbin/quotaon, which are
    installed in / and not /usr in Debian.  Closes: #721347
  * Don't install kernel-install(8) man page since we don't install the
    corresponding binary either.  Closes: #722180
  * Cherry-pick upstream fixes to make switching runlevels and starting
    reboot via ctrl-alt-del more robust.
  * Cherry-pick upstream fix to properly apply ACLs to Journal files.
    Closes: #717863

  [ Michael Stapelberg ]
  * Make systemctl enable|disable call update-rc.d for SysV init scripts.
    Closes: #709780
  * Don't mount /tmp as tmpfs by default and make it possible to enable this
    feature via "systemctl enable tmp.mount".  Closes: #718906

  [ Daniel Schaal ]
  * Add bug-script to systemd and udev.  Closes: #711245

  [ Ondrej Balaz ]
  * Recognize discard option in /etc/crypttab.  Closes: #719167

 -- Michael Biebl <biebl@debian.org>  Thu, 12 Sep 2013 00:13:11 +0200

systemd (204-2) experimental; urgency=low

  [ Daniel Schaal ]
  * Enable verbose build logs.  Closes: #717465
  * Add handling of Message Catalog files to provide additional information
    for log entries.  Closes: #717427
  * Remove leftover symlink to debian-enable-units.service.  Closes: #717349

  [ Michael Stapelberg ]
  * Install 50-firmware.rules in the initramfs and udeb.  Closes: #717635

  [ Michael Biebl ]
  * Don't pass static start priorities to dh_installinit anymore.
  * Switch the hwdb trigger to interest-noawait.
  * Remove obsolete support for configurable udev root from initramfs.
  * Bind ifup@.service to the network device. This ensures that ifdown is run
    when the device is removed and the service is stopped.
    Closes: #660861, #703033
  * Bump Standards-Version to 3.9.4. No further changes.
  * Add Breaks against consolekit (<< 0.4.6-1) for udev-acl.  Closes: #717385
  * Make all packages Priority: optional, with the exception of udev and
    libudev1, which remain Priority: important, and systemd-sysv, which
    remains Priority: extra due to the conflict with sysvinit.
    Closes: #717365
  * Restart systemd-logind.service on upgrades due to changes in the
    CreateSession D-Bus API between v44 and v204.  Closes: #717403

 -- Michael Biebl <biebl@debian.org>  Wed, 24 Jul 2013 23:47:59 +0200

systemd (204-1) experimental; urgency=low

  * New upstream release.  Closes: #675175, #675177
    - In v183 the udev sources have been merged into the systemd source tree.
      As a result, the udev binary packages will now be built from the systemd
      source package. To align the version numbers 139 releases were skipped.
    - For a complete list of changes, please refer to the NEWS file.
  * Add Marco to Uploaders.
  * Drop Suggests on the various python packages from systemd. The
    systemd-analyze tool has been reimplemented in C.
  * Add binary packages as found in the udev 175-7.2 source package.
  * Wrap dependencies for better readability.
  * Drop hard-coded Depends on libglib2.0-0 from gir1.2-gudev-1.0.
  * Drop old Conflicts, Replaces and Breaks, which are no longer necessary.
  * Make libgudev-1.0-dev depend on gir1.2-gudev-1.0 as per GObject
    introspection mini-policy.  Closes: #691313
  * The hwdb builtin has replaced pci-db and usb-db in udev. Drop the
    Recommends on pciutils and usbutils accordingly.
  * Drop our faketime hack. Upstream uses a custom xsl style sheet now to
    generate the man pages which no longer embeds the build date.
  * Add Depends on libpam-runtime (>= 1.0.1-6) to libpam-systemd as we are
    using pam-auth-update.
  * Explicitly set Section and Priority for the udev binary package.
  * Update Build-Depends:
    - Drop libudev-dev, no longer required.
    - Add gtk-doc-tools and libglib2.0-doc for the API documentation in
      libudev and libgudev.
    - Add libgirepository1.0-dev and gobject-introspection for GObject
      introspection support in libgudev.
    - Add libgcrypt11-dev for encryption support in the journal.
    - Add libblkid-dev for the blkid udev builtin.
  * Use gir dh addon to ensure ${gir:Depends} is properly set.
  * Rename libudev0 → libudev1 for the SONAME bump.
  * Update symbols files. libudev now uses symbols versioning as the other
    libsystemd libraries. The libgudev-1.0-0 symbols file has been copied from
    the old udev package.
  * Run gtkdocize on autoreconf.
  * Enable python bindings for the systemd libraries and ship them in a new
    package named python-systemd.
  * Tighten Depends on libsystemd-id128-dev for libsystemd-journal-dev as per
    libsystemd-journal.pc.
  * Remove obsolete bash-completion scripts on upgrades. Nowadays they are
    installed in /usr/share/bash-completion/completions.
  * Rename conffiles for logind and journald.
  * Rename udev-gtk-udeb → libudev1-udeb to better reflect its actual contents.
  * Build two flavours: a regular build and one for the udev udebs with
    reduced features/dependencies.
  * Create a few compat symlinks for the udev package, most notably
    /sbin/udevadm and /sbin/udevd.
  * Remove the dpkg-triggered debian-enable-units script. This was a temporary
    workaround for wheezy. Packages should use dh-systemd now to properly
    integrate service files with systemd.
  * Update debian/copyright using the machine-readable copyright format 1.0.
  * Integrate changes from udev 175-7 and acknowledge the 175-7.1 and 175-7.2
    non-maintainer uploads.
  * Keep the old persistent network interface naming scheme for now and make
    the new one opt-in via net.ifnames=1 on the kernel command line.
  * Drop the obsolete udev-mtab SysV init script and properly clean up on
    upgrades.
  * Simplify the udev SysV init script and remove experimental and obsolete
    features.
  * Revert upstream commits which dropped support for distro specific
    features and config files.
  * Make logind, hostnamed, localed and timedated D-Bus activatable and
    usable when systemd is not running.
  * Store hwdb binary database in /lib/udev, not /etc/udev. Create the file on
    install and upgrades.
  * Provide a dpkg file trigger for hwdb, so the database is automatically
    updated when packages install files into /lib/udev/hwdb.d.

 -- Michael Biebl <biebl@debian.org>  Fri, 19 Jul 2013 00:32:36 +0200

systemd (44-12) unstable; urgency=low

  * Cherry-pick e17187 from upstream to fix build failures with newer glibc
    where the clock_* symbols have been moved from librt to libc.
    Closes: #701364
  * If the new init-system-helpers package is installed, make the
    debian-enable-units script a no-op. The auto-enabler was meant as a
    temporary workaround and will be removed once all packages use the new
    helper.
  * Update the checks which test if systemd is the active init. The
    recommended check is [ -d /run/systemd/system ] as this will also work
    with a standalone systemd-logind.
  * Set Maintainer to pkg-systemd-maintainers@lists.alioth.debian.org. Add
    Tollef and myself as Uploaders.
  * Stop building the GUI bits. They have been split into a separate source
    package called systemd-ui.

 -- Michael Biebl <biebl@debian.org>  Thu, 20 Jun 2013 01:32:16 +0200

systemd (44-11) unstable; urgency=low

  * Team upload.
  * Run debian-enable-units.service after sysinit.target to ensure our tmp
    files aren't nuked by systemd-tmpfiles.
  * The mountoverflowtmp SysV init script no longer exists so remove that
    from remount-rootfs.service to avoid an unnecessary diff to upstream.
  * Do not fail on purge if /var/lib/systemd is empty and has been removed
    by dpkg.

 -- Michael Biebl <biebl@debian.org>  Wed, 13 Mar 2013 08:03:06 +0100

systemd (44-10) unstable; urgency=low

  * Team upload.
  * Using the return code of "systemctl is-enabled" to determine whether we
    enable a service or not is unreliable since it also returns a non-zero
    exit code for masked services. As we don't want to enable masked services,
    grep for the string "disabled" instead.

 -- Michael Biebl <biebl@debian.org>  Fri, 15 Feb 2013 17:01:24 +0100

systemd (44-9) unstable; urgency=low

  * Team upload.
  * Fix typo in systemd.socket man page.  Closes: #700038
  * Use color specification in "systemctl dot" which is actually
    understood by dot.  Closes: #643689
  * Fix mounting of remote filesystems like NFS.  Closes: #673309
  * Use a file trigger to automatically enable service and socket units. A lot
    of packages simply install systemd units but do not enable them. As a
    result they will be inactive after the next boot. This is a workaround for
    wheezy which will be removed again in jessie.  Closes: #692150

 -- Michael Biebl <biebl@debian.org>  Fri, 15 Feb 2013 13:35:39 +0100

systemd (44-8) unstable; urgency=low

  * Team upload.
  * Use comment=systemd.* syntax in systemd.mount man page. The
    mount/util-linux version in wheezy is not recent enough to support the new
    x-systemd* syntax. Closes: #697141
  * Don't enable persistent storage of journal log files. The journal in v44
    is not yet mature enough.

 -- Michael Biebl <biebl@debian.org>  Sat, 19 Jan 2013 20:05:05 +0100

systemd (44-7) unstable; urgency=low

  * Fix a regression in the init-functions hook wrt reload handling that was
    introduced when dropping the X-Interactive hack.  Closes: #696355

 -- Michael Biebl <biebl@debian.org>  Fri, 21 Dec 2012 00:00:12 +0100

systemd (44-6) unstable; urgency=low

  [ Michael Biebl ]
  * No longer ship the /sys directory in the systemd package since it is
    provided by base-files nowadays.
  * Don't run udev rules if systemd is not active.
  * Converting /var/run, /var/lock and /etc/mtab to symlinks is a one-time
    migration so don't run the debian-fixup script on every boot.

  [ Tollef Fog Heen ]
  * Prevent the systemd package from being removed if it's the active init
    system, since that doesn't work.

  [ Michael Biebl ]
  * Use a separate tmpfs for /run/lock (size 5M) and /run/user (size 100M).
    Those directories are user-writable which could lead to DoS by filling up
    /run.  Closes: #635131

 -- Michael Biebl <biebl@debian.org>  Sun, 16 Dec 2012 21:58:37 +0100

systemd (44-5) unstable; urgency=low

  * Team upload.

  [ Tollef Fog Heen ]
  * disable killing on entering START_PRE, START, thanks to Michael
    Stapelberg for patch.  This avoids killing VMs run through libvirt
    when restarting libvirtd.  Closes: #688635.
  * Avoid reloading services when shutting down, since that won't work and
    makes no sense.  Thanks to Michael Stapelberg for the patch.
    Closes: #635777.
  * Try to determine which init scripts support the reload action
    heuristically.  Closes: #686115, #650382.

  [ Michael Biebl ]
  * Update Vcs-* fields, the Git repository is hosted on alioth now. Set the
    default branch to "debian".
  * Avoid reload and (re)start requests during early boot which can lead to
    deadlocks.  Closes: #624599
  * Make systemd-cgroup work even if not all cgroup mounts are available on
    startup.  Closes: #690916
  * Fix typos in the systemd.path and systemd.unit man page.  Closes: #668344
  * Add watch file to track new upstream releases.

 -- Michael Biebl <biebl@debian.org>  Thu, 25 Oct 2012 21:41:23 +0200

systemd (44-4) unstable; urgency=low

  [ Michael Biebl ]
  * Override timestamp for man page building, thereby avoiding skew
    between architectures which caused problems for multi-arch.
    Closes: #680011

  [ Tollef Fog Heen ]
  * Move diversion removal from postinst to preinst.  Closes: #679728
  * Prevent the journal from crashing when running out of disk space.
    This is 499fb21 from upstream.  Closes: #668047.
  * Stop mounting a tmpfs on /media.  Closes: #665943

 -- Tollef Fog Heen <tfheen@debian.org>  Sun, 01 Jul 2012 08:17:50 +0200

systemd (44-3) unstable; urgency=low

  [ Michael Biebl ]
  * Bump to debhelper 9.
  * Convert to Multi-Arch: same where possible.  Closes: #676615

  [ Tollef Fog Heen ]
  * Cherry-pick d384c7 from upstream to stop journald from leaking
    memory.  Thanks to Andreas Henriksson for testing.  Closes: #677701
  * Ship lsb init script override/integration in /lib/lsb/init-functions.d
    rather than diverting /lib/lsb/init-functions itself.  Add appropriate
    Breaks to ensure upgrades happen.

 -- Tollef Fog Heen <tfheen@debian.org>  Fri, 29 Jun 2012 22:34:16 +0200

systemd (44-2) unstable; urgency=low

  [ Michael Biebl ]
  * Tighten the versions in the maintscript file
  * Ship the /sys directory in the package
  * Re-add workaround for non-interactive PAM sessions
  * Mask checkroot-bootclean (Closes: #670591)
  * Don't ignore errores in systemd-sysv postinst

  [ Tollef Fog Heen ]
  * Bring tmpfiles.d/tmp.conf in line with Debian defaults.  Closes: #675422
  * Make sure /run/sensigs.omit.d exists.
  * Add python-dbus and python-cairo to Suggests, for systemd-analyze.
    Closes: #672965

 -- Tollef Fog Heen <tfheen@debian.org>  Tue, 08 May 2012 18:04:22 +0200

systemd (44-1) unstable; urgency=low

  [ Tollef Fog Heen ]
  * New upstream version.
    - Backport 3492207: journal: PAGE_SIZE is not known on ppc and other
      archs
    - Backport 5a2a2a1: journal: react with immediate rotation to a couple
      of more errors
    - Backport 693ce21: util: never follow symlinks in rm_rf_children()
      Fixes CVE-2012-1174, closes: #664364
  * Drop output message from init-functions hook, it's pointless.
  * Only rmdir /lib/init/rw if it exists.
  * Explicitly order debian-fixup before sysinit.target to prevent a
    possible race condition with the creation of sockets.  Thanks to
    Michael Biebl for debugging this.
  * Always restart the initctl socket on upgrades, to mask sysvinit
    removing it.

  [ Michael Biebl ]
  * Remove workaround for non-interactive sessions from pam config again.
  * Create compat /dev/initctl symlink in case we are upgrading from a system
    running a newer version of sysvinit (using /run/initctl) and sysvinit is
    replaced with systemd-sysv during the upgrade. Closes: #663219
  * Install new man pages.
  * Build-Depend on valac (>= 0.12) instead of valac-0.12. Closes: #663323

 -- Tollef Fog Heen <tfheen@debian.org>  Tue, 03 Apr 2012 19:59:17 +0200

systemd (43-1) experimental; urgency=low

  [ Tollef Fog Heen ]
  * Target upload at experimental due to libkmod dependency
  * New upstream release
    - Update bash-completion for new verbs and arguments. Closes: #650739
    - Fixes local DoS (CVE-2012-1101).  Closes: #662029
    - No longer complains if the kernel lacks audit support.  Closes: #642503
  * Fix up git-to-source package conversion script which makes gitpkg
    happier.
  * Add libkmod-dev to build-depends
  * Add symlink from /bin/systemd to /lib/systemd/systemd.
  * Add --with-distro=debian to configure flags, due to no /etc/os-release
    yet.
  * Add new symbols for libsystemd-login0 to symbols file.
  * Install a tmpfiles.d file for the /dev/initctl → /run/initctl
    migration.  Closes: #657979
  * Disable coredump handling, it's not ready yet.
  * If /run is a symlink, don't try to do the /var/run → /run migration.
    Ditto for /var/lock → /run/lock.  Closes: #647495

  [ Michael Biebl ]
  * Add Build-Depends on liblzma-dev for journal log compression.
  * Add Build-Depends on libgee-dev, required to build systemadm.
  * Bump Standards-Version to 3.9.2. No further changes.
  * Add versioned Build-Depends on automake and autoconf to ensure we have
    recent enough versions. Closes: #657284
  * Add packages for libsystemd-journal and libsystemd-id128.
  * Update symbols file for libsystemd-login.
  * Update configure flags, use rootprefix instead of rootdir.
  * Copy intltool files instead of symlinking them.
  * Re-indent init-functions script.
  * Remove workarounds for services using X-Interactive. The LSB X-Interactive
    support turned out to be broken and has been removed upstream so we no
    longer need any special handling for those type of services.
  * Install new systemd-journalctl, systemd-cat and systemd-cgtop binaries.
  * Install /var/lib/systemd directory.
  * Install /var/log/journal directory where the journal files are stored
    persistently.
  * Setup systemd-journald to not read from /proc/kmsg (ImportKernel=no).
  * Avoid error messages from systemctl in postinst if systemd is not running
    by checking for /sys/fs/cgroup/systemd before executing systemctl.
    Closes: #642749
  * Stop installing lib-init-rw (auto)mount units and try to cleanup
    /lib/init/rw in postinst. Bump dependency on initscripts accordingly.
    Closes: #643699
  * Disable pam_systemd for non-interactive sessions to work around an issue
    with sudo.
  * Use new dh_installdeb maintscript facility to handle obsolete conffiles.
    Bump Build-Depends on debhelper accordingly.
  * Rename bash completion file systemctl-bash-completion.sh →
    systemd-bash-completion.sh.
  * Update /sbin/init symlink. The systemd binary was moved to $pkglibdir.

 -- Tollef Fog Heen <tfheen@debian.org>  Tue, 07 Feb 2012 21:36:34 +0100

systemd (37-1.1) unstable; urgency=low

  * Non-maintainer upload with Tollef's consent.
  * Remove --parallel to workaround a bug in automake 1.11.3 which doesn't
    generate parallel-safe build rules. Closes: #661842
  * Create a compat symlink /run/initctl → /dev/initctl to work with newer
    versions of sysvinit. Closes: #657979

 -- Michael Biebl <biebl@debian.org>  Sat, 03 Mar 2012 17:42:10 +0100

systemd (37-1) unstable; urgency=low

  [ Tollef Fog Heen ]
  * New upstream version
  * Change the type of the debian-fixup service to oneshot.
    Closes: #642961
  * Add ConditionPathIsDirectory to lib-init-rw.automount and
    lib-init-rw.mount so we only activate the unit if the directory
    exists.  Closes: #633059
  * If a sysv service exists in both rcS and rcN.d runlevels, drop the
    rcN.d ones to avoid loops.  Closes: #637037
  * Blacklist fuse init script, we do the same work already internally.
    Closes: #643700
  * Update README.Debian slightly for /run rather than /lib/init/rw

  [ Josh Triplett ]
  * Do a one-time migration of the $TMPTIME setting from /etc/default/rcS to
    /etc/tmpfiles.d/tmp.conf. If /etc/default/rcS has a TMPTIME setting of
    "infinite" or equivalent, migrate it to an /etc/tmpfiles.d/tmp.conf that
    overrides the default /usr/lib/tmpfiles.d/tmp.conf and avoids clearing
    /tmp.  Closes: #643698

 -- Tollef Fog Heen <tfheen@debian.org>  Wed, 28 Sep 2011 20:04:13 +0200

systemd (36-1) unstable; urgency=low

  [ Tollef Fog Heen ]
  * New upstream release. Closes: #634618
    - Various man page fixes. Closes: #623521
  * Add debian-fixup service that symlinks mtab to /proc/mounts and
    migrates /var/run and /var/lock to symlinks to /run

  [ Michael Biebl ]
  * Build for libnotify 0.7.
  * Bump Build-Depends on libudev to (>= 172).
  * Add Build-Depends on libacl1-dev. Required for building systemd-logind
    with ACL support.
  * Split libsystemd-login and libsystemd-daemon into separate binary
    packages.
  * As autoreconf doesn't like intltool, override dh_autoreconf and call
    intltoolize and autoreconf ourselves.
  * Add Build-Depends on intltool.
  * Do a one-time migration of the hwclock configuration. If UTC is set to
    "no" in /etc/default/rcS, create /etc/adjtime and add the "LOCAL" setting.
  * Remove /cgroup cleanup code from postinst.
  * Add Build-Depends on gperf.

 -- Tollef Fog Heen <tfheen@debian.org>  Wed, 14 Sep 2011 08:25:17 +0200

systemd (29-1) unstable; urgency=low

  [ Tollef Fog Heen ]
  * New upstream version, Closes: #630510
    - Includes typo fixes in documentation.  Closes: #623520
  * Fall back to the init script reload function if a native .service file
    doesn't know how to reload.  Closes: #628186
  * Add hard dependency on udev.  Closes: #627921

  [ Michael Biebl ]
  * hwclock-load.service is no longer installed, so we don't need to remove it
    anymore in debian/rules.
  * Install /usr/lib directory for binfmt.d, modules-load.d, tmpfiles.d and
    sysctl.d.
  * Remove obsolete conffiles from /etc/tmpfiles.d on upgrades. Those files
    are installed in /usr/lib/tmpfiles.d now.
  * Depend on util-linux (>= 2.19.1-2) which provides whole-disk locking
    support in fsck and remove our revert patch.
  * Don't choke when systemd was compiled with a different CAP_LAST_CAP then
    what it is run with. Patch cherry-picked from upstream Git.
    Closes: #628081
  * Enable dev-hugepages.automount and dev-mqueue.automount only when enabled
    in kernel. Patch cherry-picked from upstream Git.  Closes: #624522

 -- Tollef Fog Heen <tfheen@debian.org>  Wed, 08 Jun 2011 16:14:31 +0200

systemd (25-2) experimental; urgency=low

  * Handle downgrades more gracefully by removing diversion of
    /lib/lsb/init-functions on downgrades to << 25-1.
  * Cherry-pick a133bf10d09f788079b82f63faa7058a27ba310b from upstream,
    avoids assert when dumping properties.  Closes: #624094
  * Remove "local" in non-function context in init-functions wrapper.

 -- Tollef Fog Heen <tfheen@debian.org>  Wed, 27 Apr 2011 22:20:04 +0200

systemd (25-1) experimental; urgency=low

  * New upstream release, target experimental due to initscripts
    dependency.
    - Fixes where to look for locale config.  Closes: #619166
  * Depend on initscripts >= 2.88dsf-13.4 for /run transition.
  * Add Conflicts on klogd, since it doesn't work correctly with the
    kmg→/dev/log bridge.  Closes: #622555
  * Add suggests on Python for systemd-analyze.
  * Divert /lib/lsb/init-functions instead of (ab)using
    /etc/lsb-base-logging.sh for diverting calls to /etc/init.d/*
  * Remove obsolete conffile /etc/lsb-base-logging.sh.  Closes: #619093
  * Backport 3a90ae048233021833ae828c1fc6bf0eeab46197 from master:
    mkdir /run/systemd/system when starting up

 -- Tollef Fog Heen <tfheen@debian.org>  Sun, 24 Apr 2011 09:02:04 +0200

systemd (20-1) unstable; urgency=low

  * New upstream version
  * Install systemd-machine-id-setup
  * Call systemd-machine-id-setup in postinst
  * Cherry-pick b8a021c9e276adc9bed5ebfa39c3cab0077113c6 from upstream to
    prevent dbus assert error.
  * Enable TCP wrapper support.  Closes: #618409
  * Enable SELinux support.  Closes: #618412
  * Make getty start after Apache2 and OpenVPN (which are the only two
    known users of X-Interactive: yes).  Closes: #618419

 -- Tollef Fog Heen <tfheen@debian.org>  Fri, 11 Mar 2011 19:14:21 +0100

systemd (19-1) experimental; urgency=low

  * New upstream release
  * Add systemd-tmpfiles to systemd package.
  * Add ifup@.service for handling hotplugged interfaces from
    udev.  Closes: #610871
  * Mask mtab.service and udev-mtab.service as they are pointless when
    /etc/mtab is a symlink to /proc/mounts
  * Add breaks on lvm2 (<< 2.02.84-1) since older versions have udev rules
    that don't work well with systemd causing delays on bootup.

 -- Tollef Fog Heen <tfheen@debian.org>  Thu, 17 Feb 2011 07:36:22 +0100

systemd (17-1) experimental; urgency=low

  [ Tollef Fog Heen ]
  * New upstream release
  * Clarify ifupdown instructions in README.Debian somewhat.
    Closes: #613320
  * Silently skip masked services in lsb-base-logging.sh instead of
    failing.  Initial implementation by Michael Biebl.  Closes: #612551
  * Disable systemd-vconsole-setup.service for now.

  [ Michael Biebl ]
  * Bump build dependency on valac-0.10 to (>= 0.10.3).
  * Improve regex in lsb-base-logging.sh for X-Interactive scripts.
    Closes: #613325

 -- Tollef Fog Heen <tfheen@debian.org>  Wed, 16 Feb 2011 21:06:16 +0100

systemd (16-1) experimental; urgency=low

  [ Tollef Fog Heen ]
  * New upstream release.  Closes: #609611
  * Get rid of now obsolete patches that are upstream.
  * Use the built-in cryptsetup support in systemd, build-depend on
    libcryptsetup-dev (>= 2:1.2.0-1) to get a libcryptsetup in /lib.
  * Don't use systemctl redirect for init scripts with X-Interactive: true

  [ Michael Biebl ]
  * Update package description
  * Use v8 debhelper syntax
  * Make single-user mode work
  * Run hwclock-save.service on shutdown
  * Remove dependencies on legacy sysv mount scripts, as we use native
    mounting.

 -- Tollef Fog Heen <tfheen@debian.org>  Sun, 16 Jan 2011 11:04:13 +0100

systemd (15-1) UNRELEASED; urgency=low

  [ Tollef Fog Heen ]
  * New upstream version, thanks a lot to Michael Biebl for help with
    preparing this version.
    - This version handles cycle breaking better.  Closes: #609225
  * Add libaudit-dev to build-depends
  * /usr/share/systemd/session has been renamed to /usr/share/systemd/user
    upstream, adjust build system accordingly.
  * Remove -s from getty serial console invocation.
  * Add dependency on new util-linux to make sure /sbin/agetty exists
  * Don't mount /var/lock with gid=lock (Debian has no such group).
  * Document problem with ifupdown's /etc/network/run being a normal
    directory.

  [ Michael Biebl ]
  * Revert upstream change which requires libnotify 0.7 (not yet available in
    Debian).
  * Use dh-autoreconf for updating the build system.
  * Revert upstream commit which uses fsck -l (needs a newer version of
    util-linux).
  * Explicitly disable cryptsetup support to not accidentally pick up a
    libcryptsetup dependency in a tainted build environment, as the library
    is currently installed in /usr/lib.
  * Remove autogenerated man pages and vala C sources, so they are rebuilt.
  * Use native systemd mount support:
    - Use MountAuto=yes and SwapAuto=yes (default) in system.conf
    - Mask SysV init mount, check and cleanup scripts.
    - Create an alias (symlink) for checkroot (→ remount-rootfs.service) as
      synchronization point for SysV init scripts.
  * Mask x11-common, rmnologin, hostname, bootmisc and bootlogd.
  * Create an alias for procps (→ systemd-sysctl.service) and
    urandom (→ systemd-random-seed-load.service).
  * Create an alias for module-init-tools (→ systemd-modules-load.service) and
    a symlink from /etc/modules-load.d/modules.conf → /etc/modules.
  * Install lsb-base hook which redirects calls to SysV init scripts to
    systemctl: /etc/init.d/<foo> <action> → systemctl <action> <foo.service>
  * Install a (auto)mount unit to mount /lib/init/rw early during boot.

 -- Tollef Fog Heen <tfheen@debian.org>  Sat, 20 Nov 2010 09:28:01 +0100

systemd (11-2) UNRELEASED; urgency=low

  * Tighten depends from systemd-* on systemd to ensure they're upgraded
    in lockstep.  Thanks to Michael Biebl for the patch.
  * Add missing #DEBHELPER# token to libpam-systemd
  * Stop messing with runlevel5/multi-user.target symlink, this is handled
    correctly upstream.
  * Stop shipping /cgroup in the package.
  * Remove tmpwatch services, Debian doesn't have or use tmpwatch.
  * Make sure to enable GTK bits.
  * Ship password agent
  * Clean up cgroups properly on upgrades, thanks to Michael Biebl for the
    patch.  Closes: #599577

 -- Tollef Fog Heen <tfheen@debian.org>  Tue, 02 Nov 2010 21:47:10 +0100

systemd (11-1) experimental; urgency=low

  * New upstream version.  Closes: #597284
  * Add pam-auth-update calls to libpam-systemd's postinst and prerm
  * Make systemd-sysv depend on systemd
  * Now mounts the cgroup fs in /sys/fs/cgroup.  Closes: #595966
  * Add libnotify-dev to build-depends (needed for systemadm)

 -- Tollef Fog Heen <tfheen@debian.org>  Thu, 07 Oct 2010 22:01:19 +0200

systemd (8-2) experimental; urgency=low

  * Hardcode udev rules dir in configure call.
  * Remove README.source as it's no longer accurate.

 -- Tollef Fog Heen <tfheen@debian.org>  Mon, 30 Aug 2010 21:10:26 +0200

systemd (8-1) experimental; urgency=low

  * New upstream release
  * Only ship the top /cgroup
  * Pass --with-rootdir= to configure, to make it think / is / rather
    than //
  * Add PAM module package
  * Fix up dependencies in local-fs.target.  Closes: #594420
  * Move systemadm to its own package.  Closes: #588451
  * Update standards-version (no changes needed)
  * Update README.Debian to explain how to use systemd.
  * Add systemd-sysv package that provides /sbin/init and friends.

 -- Tollef Fog Heen <tfheen@debian.org>  Sat, 07 Aug 2010 07:31:38 +0200

systemd (0~git+20100605+dfd8ee-1) experimental; urgency=low

  * Initial release, upload to experimental.  Closes: #580814

 -- Tollef Fog Heen <tfheen@debian.org>  Fri, 30 Apr 2010 21:02:25 +0200<|MERGE_RESOLUTION|>--- conflicted
+++ resolved
@@ -1,4 +1,3 @@
-<<<<<<< HEAD
 systemd (208-3) experimental; urgency=medium
 
   * Merge changes from unstable branch.
@@ -52,7 +51,7 @@
   * Explain patch management in debian/README.source.
 
  -- Michael Biebl <biebl@debian.org>  Mon, 28 Apr 2014 00:22:57 +0200
-=======
+
 systemd (204-13) unstable; urgency=medium
 
   * Switch back to load the sg module via the kmod builtin. The problem was
@@ -71,7 +70,6 @@
     CONFIG_UEVENT_HELPER completely. (Closes: #752742)
 
  -- Michael Biebl <biebl@debian.org>  Sat, 28 Jun 2014 00:01:16 +0200
->>>>>>> a91a3b14
 
 systemd (204-12) unstable; urgency=medium
 
