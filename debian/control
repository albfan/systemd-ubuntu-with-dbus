--- conflicted
+++ resolved
@@ -52,14 +52,9 @@
 Depends: ${shlibs:Depends},
          ${misc:Depends},
          libsystemd0 (= ${binary:Version}),
-<<<<<<< HEAD
          util-linux (>= 2.21),
+         mount (>= 2.21),
          initscripts (>= 2.88dsf-17),
-=======
-         util-linux (>= 2.19.1-2),
-         mount (>= 2.21),
-         initscripts (>= 2.88dsf-53.2),
->>>>>>> 4998c480
          sysv-rc,
          udev,
          acl,
