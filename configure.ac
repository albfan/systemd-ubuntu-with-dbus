--- conflicted
+++ resolved
@@ -18,11 +18,7 @@
 AC_PREREQ(2.63)
 
 AC_INIT([systemd],[0],[systemd-devel@lists.freedesktop.org])
-<<<<<<< HEAD
-AC_CONFIG_SRCDIR([main.c])
-=======
 AC_CONFIG_SRCDIR([src/main.c])
->>>>>>> e6aad08b
 AC_CONFIG_MACRO_DIR([m4])
 AC_CONFIG_HEADERS([config.h])
 
@@ -146,11 +142,8 @@
 AC_PATH_PROG([XSLTPROC], [xsltproc])
 AM_CONDITIONAL(HAVE_XSLTPROC, test x"$XSLTPROC" != x)
 
-<<<<<<< HEAD
-=======
 AC_PATH_PROG([M4], [m4])
 
->>>>>>> e6aad08b
 AC_ARG_WITH(distro, AS_HELP_STRING([--with-distro=DISTRO],[Specify the distribution to target: One of fedora, suse, debian, arch, gentoo or other]))
 if test "z$with_distro" = "z"; then
         if test "$cross_compiling" = yes; then
@@ -223,15 +216,6 @@
                 ;;
         other)
                 AS_IF([test "x$with_sysvinit_path" = "x"],
-<<<<<<< HEAD
-                        [AC_MSG_ERROR([With --distro=none, you must pass --with-sysvinit-path to configure])])
-                AS_IF([test "x$with_sysvrcd_path" = "x"],
-                        [AC_MSG_ERROR([With --distro=none, you must pass --with-sysvrcd-path to configure])])
-                AS_IF([test "x$with_dbus_service" = "x"],
-                        [AC_MSG_ERROR([With --distro=none, you must pass --with-dbus-service to configure])])
-                AS_IF([test "x$with_syslog_service" = "x"],
-                        [AC_MSG_ERROR([With --distro=none, you must pass --with-syslog-service to configure])])
-=======
                         [AC_MSG_ERROR([With --distro=none, you must pass --with-sysvinit-path= to configure])])
                 AS_IF([test "x$with_sysvrcd_path" = "x"],
                         [AC_MSG_ERROR([With --distro=none, you must pass --with-sysvrcd-path= to configure])])
@@ -239,7 +223,6 @@
                         [AC_MSG_ERROR([With --distro=none, you must pass --with-dbus-service= to configure])])
                 AS_IF([test "x$with_syslog_service" = "x"],
                         [AC_MSG_ERROR([With --distro=none, you must pass --with-syslog-service= to configure])])
->>>>>>> e6aad08b
                 ;;
         *)
                 AC_MSG_ERROR([Your distribution (${with_distro}) is not yet supported, SysV init scripts could not be found! (patches welcome); you can specify --with-distro=other to skip this check])
@@ -261,21 +244,13 @@
 AC_ARG_WITH([dbus-service],
         [AS_HELP_STRING([--with-dbus-service=PATH],
                 [Specify the name of the special DBus service @<:@default=based on distro@:>@])],
-<<<<<<< HEAD
-        [special_dbus_service="$withval"],
-=======
         [SPECIAL_DBUS_SERVICE="$withval"],
->>>>>>> e6aad08b
         [])
 
 AC_ARG_WITH([syslog-service],
         [AS_HELP_STRING([--with-syslog-service=PATH],
                 [Specify the name of the special syslog service @<:@default=based on distro@:>@])],
-<<<<<<< HEAD
-        [special_syslog_service="$withval"],
-=======
         [SPECIAL_SYSLOG_SERVICE="$withval"],
->>>>>>> e6aad08b
         [])
 
 AC_SUBST(SYSTEM_SYSVINIT_PATH)
